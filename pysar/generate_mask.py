#! /usr/bin/env python2
############################################################
# Program is part of PySAR v1.2                            #
# Copyright(c) 2013, Heresh Fattahi                        #
# Author:  Heresh Fattahi                                  #
############################################################
# Yunjun, Jan 2016: support ROI_PAC files
# Yunjun, Jun 2016: use readfile.read()
#                   Add nonzero method, equivalent to Mask.h5


import sys
import argparse

import numpy as np

import _readfile as readfile
import _writefile as writefile
import _pysar_utilities as ut


################################################################################################
EXAMPLE='''example:
  generate_mask.py  temporalCoherence.h5 -m 0.7 -o maskTempCoh.h5
  generate_mask.py  081018_090118.unw     -m 3 -M 8 -y 100 700 -x 200 800 -o mask_1.h5
  generate_mask.py  srtm1.dem             -m 0.5 -o maskLand.h5
  generate_mask.py  unwrapIfgram.h5 101120-110220 -m 4
  generate_mask.py  unwrapIfgram.h5 --nonzero
'''

def cmdLineParse():
    parser = argparse.ArgumentParser(description='Generate mask file from input file',\
                                     formatter_class=argparse.RawTextHelpFormatter,\
                                     epilog=EXAMPLE)

    parser.add_argument('file', help='input file')
    parser.add_argument('epoch', nargs='?', help='date of timeseries, or date12 of interferograms to be converted')
    parser.add_argument('-o','--output', dest='outfile', help='output file name.')
    
    parser.add_argument('-m','--min', dest='vmin', type=float, help='minimum value for selected pixels')
    parser.add_argument('-M','--max', dest='vmax', type=float, help='maximum value for selected pixels')
    parser.add_argument('-x', dest='subset_x', type=int, nargs=2, metavar=('XMIN','XMAX'), \
                              help='selection range in x/cross-track/range direction')
    parser.add_argument('-y', dest='subset_y', type=int, nargs=2, metavar=('YMIN','YMAX'), \
                              help='selection range in y/along-track/azimuth direction')

    parser.add_argument('--nonzero', dest='nonzero', action='store_true',\
                        help='Select all non-zero pixels.\n'+\
                             'i.e. mask.h5 from unwrapIfgram.h5')

    inps = parser.parse_args()
    return inps


################################################################################################
def main(argv):
    inps = cmdLineParse()

    # Input File Info
    atr = readfile.read_attribute(inps.file)
    length = int(atr['FILE_LENGTH'])
    width = int(atr['WIDTH'])
    k = atr['FILE_TYPE']
    print('Input file is '+k+': '+inps.file)

    # default output filename
    if not inps.outfile:
        if k == 'temporal_coherence':
            inps.outfile = 'maskTempCoh.h5'
        else:
            inps.outfile = 'mask.h5'
        if inps.file.startswith('geo_'):
            inps.outfile = 'geo_'+inps.outfile

    ##### Mask: Non-zero
<<<<<<< HEAD
    if inps.nonzero and k == 'interferograms':
        print 'generate mask for all pixels with non-zero value'
=======
    if inps.nonzero:
        print('generate mask for all pixels with non-zero value')
>>>>>>> 0735328f
        inps.outfile = ut.nonzero_mask(inps.file, inps.outfile)
        return inps.outfile

    ##### Mask: Threshold 
    print('create initial mask with the same size as the input file and all = 1')
    mask = np.ones((length, width), dtype=np.float32)
    if inps.epoch:
        print 'read %s %s' % (inps.file, inps.epoch)
    else:
        print 'read %s' % (inps.file)
    data, atr = readfile.read(inps.file, epoch=inps.epoch)

    if inps.nonzero:
        print 'all pixels with zero value = 0'
        mask[data == 0] = 0

    # min threshold
    if inps.vmin:
        mask[data<inps.vmin] = 0
        print('all pixels with value < %s = 0' % str(inps.vmin))

    # max threshold
    if inps.vmax:
        mask[data>inps.vmax] = 0
        print('all pixels with value > %s = 0' % str(inps.vmax))

    # nan value
    mask[np.isnan(data)] = 0
    print('all pixels with nan value = 0')

    # subset in Y
    if inps.subset_y:
        y0,y1 = sorted(inps.subset_y)
        mask[0:y0,:] = 0
        mask[y1:length,:] = 0
        print('all pixels with y OUT of [%d, %d] = 0' % (y0,y1))

    # subset in x
    if inps.subset_x:
        x0,x1 = sorted(inps.subset_x)
        mask[:,0:x0] = 0
        mask[:,x1:width] = 0
        print('all pixels with x OUT of [%d, %d] = 0' % (x0,x1))
  
    ## Write mask file
    print('writing >>> '+inps.outfile)
    atr['FILE_TYPE'] = 'mask'
    writefile.write(mask, atr, inps.outfile)
    return inps.outfile


################################################################################################
if __name__ == '__main__':
    main(sys.argv[1:])
<|MERGE_RESOLUTION|>--- conflicted
+++ resolved
@@ -73,13 +73,10 @@
             inps.outfile = 'geo_'+inps.outfile
 
     ##### Mask: Non-zero
-<<<<<<< HEAD
+
     if inps.nonzero and k == 'interferograms':
-        print 'generate mask for all pixels with non-zero value'
-=======
-    if inps.nonzero:
         print('generate mask for all pixels with non-zero value')
->>>>>>> 0735328f
+        
         inps.outfile = ut.nonzero_mask(inps.file, inps.outfile)
         return inps.outfile
 
