--- conflicted
+++ resolved
@@ -17,18 +17,12 @@
 import numpy as np
 import shutil
 
-<<<<<<< HEAD
-import _readfile as readfile
-import _pysar_utilities as ut
-from _readfile import multi_group_hdf5_file, multi_dataset_hdf5_file, single_dataset_hdf5_file
-=======
 import pysar
 import pysar.utils.datetime as ptime
 import pysar.utils.readfile as readfile
 import pysar.utils.writefile as writefile
 import pysar.utils.utils as ut
 from pysar.utils.readfile import multi_group_hdf5_file, multi_dataset_hdf5_file, single_dataset_hdf5_file
->>>>>>> c5ded81c
 
 
 sensorList = ['ers','env','sen','s1',\
@@ -60,24 +54,15 @@
 ##################################################################
 def auto_path_miami(inps, template={}):
     '''Auto File Path Setting for Geodesy Lab - University of Miami'''
-<<<<<<< HEAD
-    print(('Use auto path setting in University of Miami.'+\
-          '(To turn it off, change miami_path value to False in pysar/__init__.py)'))
-=======
     print('Use auto path setting in University of Miami.'+\
           '(To turn it off, change miami_path value to False in pysar/__init__.py)')
->>>>>>> c5ded81c
     # PYSAR working directory
     if not inps.timeseries_dir:
         inps.timeseries_dir = os.getenv('SCRATCHDIR')+'/'+inps.project_name+'/PYSAR'
 
     ##### .unw/.cor/.int files
     process_dir = os.getenv('SCRATCHDIR')+'/'+inps.project_name+'/PROCESS'
-<<<<<<< HEAD
-    print(("PROCESS directory: "+process_dir))
-=======
     print("PROCESS directory: "+process_dir)
->>>>>>> c5ded81c
     if inps.insarProcessor == 'roipac':
         if not inps.unw or inps.unw == 'auto':   inps.unw = process_dir+'/DONE/IFGRAM*/filt_*.unw'
         if not inps.cor or inps.cor == 'auto':   inps.cor = process_dir+'/DONE/IFGRAM*/filt_*rlks.cor'
@@ -131,8 +116,8 @@
         elif inps.insarProcessor == 'gamma':
             inps.dem_geo = [process_dir+'/SIM/sim_'+m_date12+'/sim_*.utm.dem']
 
-        if   'DEMg' in list(template.keys()):  inps.dem_geo.append(template['DEMg'])
-        elif 'DEM'  in list(template.keys()):  inps.dem_geo.append(template['DEM'])
+        if   'DEMg' in template.keys():  inps.dem_geo.append(template['DEMg'])
+        elif 'DEM'  in template.keys():  inps.dem_geo.append(template['DEM'])
         try:    inps.dem_geo = ut.get_file_list(inps.dem_geo)[0]
         except: inps.dem_geo = None
 
@@ -142,36 +127,6 @@
     return inps
 
 
-<<<<<<< HEAD
-def mode (thelist):
-    '''Find Mode (most common) item in the list'''
-    if not thelist:
-        return None
-    if len(thelist) == 1:
-        return thelist[0]
-
-    counts = {}
-    for item in thelist:
-        counts[item] = counts.get(item, 0) + 1
-    maxcount = 0
-    maxitem  = None
-    for k, v in list(counts.items()):
-        if v > maxcount:
-            maxitem  = k
-            maxcount = v
-
-    if maxcount == 1:
-        print("All values only appear once")
-        return None
-    elif list(counts.values()).count(maxcount) > 1:
-        print("List has multiple modes")
-        return None
-    else:
-        return maxitem
-
-
-=======
->>>>>>> c5ded81c
 ##################################################################
 def check_file_size(fileList, commonWidth=None, commonLength=None):
     '''Update file list and drop those not in the same size with majority.'''
@@ -193,21 +148,6 @@
     # Update Input List
     ext = os.path.splitext(fileList[0])[1]
     fileListOut = list(fileList)
-<<<<<<< HEAD
-    if widthList.count(mode_width)!=len(widthList) or lengthList.count(mode_length)!=len(lengthList):
-        print('%%%%%%%%%%%%%%%%%%%%%%%%%%%%%%%%%%%%%%%%%%%%%')
-        print(('WARNING: Some '+ext+' may have the wrong dimensions!'))
-        print(('All '+ext+' should have the same size.'))
-        print(('The width and length of the majority of '+ext+' are: '+str(mode_width)+', '+str(mode_length)))
-        print(('But the following '+ext+' have different dimensions and thus will not be loaded:'))
-        for i in range(len(fileList)):
-            if widthList[i] != mode_width or lengthList[i] != mode_length:
-                print(('%s    width: %s    length: %s' % (os.path.basename(fileList[i]), widthList[i], lengthList[i])))
-                fileListOut.remove(fileList[i])
-        print(('\nNumber of '+ext+' left: '+str(len(fileListOut))))
-        print('%%%%%%%%%%%%%%%%%%%%%%%%%%%%%%%%%%%%%%%%%%%%')
-    return fileListOut, mode_width, mode_length
-=======
     if widthList.count(commonWidth)!=len(widthList) or lengthList.count(commonLength)!=len(lengthList):
         print('%%%%%%%%%%%%%%%%%%%%%%%%%%%%%%%%%%%%%%%%%%%%%')
         print('WARNING: Some '+ext+' may have the wrong dimensions!')
@@ -221,7 +161,6 @@
         print('\nNumber of {} file left: {}'.format(ext, len(fileListOut)))
         print('%%%%%%%%%%%%%%%%%%%%%%%%%%%%%%%%%%%%%%%%%%%%')
     return fileListOut, commonWidth, commonLength
->>>>>>> c5ded81c
 
 
 def check_existed_hdf5_file(inFiles, hdf5File):
@@ -235,11 +174,7 @@
 
     # if previous hdf5 file existed
     if os.path.isfile(hdf5File):
-<<<<<<< HEAD
-        print((os.path.basename(hdf5File)+'  already exists.'))
-=======
         print(os.path.basename(hdf5File)+'  already exists.')
->>>>>>> c5ded81c
         try:
             atr = readfile.read_attribute(hdf5File)
         except:
@@ -263,21 +198,12 @@
         # Check mode length/width with existed hdf5 file
         if outFiles:
             ext = os.path.splitext(outFiles[0])[1]
-<<<<<<< HEAD
-            outFiles, mode_width, mode_length = check_file_size(outFiles)
-            if mode_width != atr['WIDTH'] or mode_length != atr['FILE_LENGTH']:
-                print('WARNING: input files have different size than existed hdf5 file:')
-                print(('Input file size: '+mode_length+', '+mode_width))
-                print(('HDF5  file size: '+atr['FILE_LENGTH']+', '+atr['WIDTH']))
-                print(('Continue WITHOUT loading '+ext+' file'))
-=======
             outFiles, commonWidth, commonLength = check_file_size(outFiles)
             if commonWidth != atr['WIDTH'] or commonLength != atr['LENGTH']:
                 print('WARNING: input files have different size than existed hdf5 file:')
                 print('Input file size: '+commonLength+', '+commonWidth)
                 print('HDF5  file size: '+atr['LENGTH']+', '+atr['WIDTH'])
                 print('Continue WITHOUT loading '+ext+' file')
->>>>>>> c5ded81c
                 print('To enforse loading, change/remove existed HDF5 filename and re-run loading script')
                 outFiles = None
     return outFiles
@@ -295,13 +221,8 @@
         fileList : list of string, files newly added
     '''
     ext = os.path.splitext(fileList[0])[1]
-<<<<<<< HEAD
-    print(('loading '+ext+' files into '+fileType+' HDF5 file ...'))
-    print(('number of '+ext+' input: '+str(len(fileList))))
-=======
     print('loading '+ext+' files into '+fileType+' HDF5 file ...')
     print('number of '+ext+' input: '+str(len(fileList)))
->>>>>>> c5ded81c
 
     # Check width/length mode of input files
     fileList, commonWidth, commonLength = check_file_size(fileList)
@@ -314,32 +235,18 @@
     # Open(Create) HDF5 file with r+/w mode based on fileList2
     if fileList2 == fileList:
         # Create and open new hdf5 file with w mode
-<<<<<<< HEAD
-        print(('number of '+ext+' to add: '+str(len(fileList))))
-        print(('open '+outfile+' with w mode'))
-=======
         print('number of '+ext+' to add: '+str(len(fileList)))
         print('open '+outfile+' with w mode')
->>>>>>> c5ded81c
         h5file = h5py.File(outfile, 'w')
     elif fileList2:
         # Open existed hdf5 file with r+ mode
         print('Continue by adding the following new epochs ...')
-<<<<<<< HEAD
-        print(('number of '+ext+' to add: '+str(len(fileList2))))
-        print(('open '+outfile+' with r+ mode'))
-        h5file = h5py.File(outfile, 'r+')
-        fileList = list(fileList2)
-    else:
-        print(('All input '+ext+' are included, no need to re-load.'))
-=======
         print('number of '+ext+' to add: '+str(len(fileList2)))
         print('open '+outfile+' with r+ mode')
         h5file = h5py.File(outfile, 'r+')
         fileList = list(fileList2)
     else:
         print('All input '+ext+' are included, no need to re-load.')
->>>>>>> c5ded81c
         fileList = None
 
     # Loop - Writing ROI_PAC files into hdf5 file
@@ -352,11 +259,7 @@
 
         for file in fileList:
             # Read data and attributes
-<<<<<<< HEAD
-            print(('Adding ' + file))
-=======
             print('Adding ' + file)
->>>>>>> c5ded81c
             data, atr = readfile.read(file)
 
             # PySAR attributes
@@ -364,11 +267,11 @@
             try:     atr['PROJECT_NAME'] = exDict['project_name']
             except:  atr['PROJECT_NAME'] = 'PYSAR'
             key = 'INSAR_PROCESSOR'
-            if key not in list(atr.keys()):
+            if key not in atr.keys():
                 try:  atr[key] = exDict['insarProcessor']
                 except:  pass
             key = 'PLATFORM'
-            if ((key not in list(atr.keys()) or not any(re.search(i, atr[key].lower()) for i in sensorList))\
+            if ((key not in atr.keys() or not any(re.search(i, atr[key].lower()) for i in sensorList))\
                 and exDict['PLATFORM']):
                 atr[key] = exDict['PLATFORM']
 
@@ -377,20 +280,12 @@
             dset = group.create_dataset(os.path.basename(file), data=data, compression='gzip')
 
             # Write attributes
-<<<<<<< HEAD
-            for key, value in list(atr.items()):
-=======
             for key, value in iter(atr.items()):
->>>>>>> c5ded81c
                 group.attrs[key] = str(value)
 
         # End of Loop
         h5file.close()
-<<<<<<< HEAD
-        print(('finished writing to '+outfile))
-=======
         print('finished writing to '+outfile)
->>>>>>> c5ded81c
 
     return outfile, fileList
 
@@ -413,12 +308,12 @@
     ext = os.path.splitext(fileList[0])[1]
     atr = readfile.read_attribute(fileList[0])
     if not outfile:
-        if 'Y_FIRST' in list(atr.keys()):
+        if 'Y_FIRST' in atr.keys():
             outfile = 'geometryGeo.h5'
         else:
             outfile = 'geometryRadar.h5'
         # output directory
-        if 'timeseries_dir' in list(exDict.keys()) and exDict['timeseries_dir']:
+        if 'timeseries_dir' in exDict.keys() and exDict['timeseries_dir']:
             outdir = exDict['timeseries_dir']
         else:
             outdir = os.path.abspath(os.getcwd())
@@ -519,15 +414,11 @@
             try:     atr['PROJECT_NAME'] = exDict['project_name']
             except:  atr['PROJECT_NAME'] = 'PYSAR'
             key = 'INSAR_PROCESSOR'
-            if key not in list(atr.keys()):
+            if key not in atr.keys():
                 try:  atr[key] = exDict['insarProcessor']
                 except:  pass
             # Write attributes
-<<<<<<< HEAD
-            for key,value in atr.items():
-=======
             for key,value in iter(atr.items()):
->>>>>>> c5ded81c
                 if key not in list(group.attrs.keys()):
                     group.attrs[key] = str(value)
         h5.close()
@@ -553,43 +444,27 @@
     if ut.update_file(outfile, infile):
         if (os.path.dirname(infile) == os.path.dirname(outfile) and \
             os.path.splitext(infile)[1] == os.path.splitext(outfile)[1]):
-<<<<<<< HEAD
-            print((infile+' already in working directory with recommended format, no need to re-load.'))
-=======
             print(infile+' already in working directory with recommended format, no need to re-load.')
->>>>>>> c5ded81c
             outfile = infile
 
         else:
             # Read input file
-<<<<<<< HEAD
-            print(('loading file: '+infile))
-            data = readfile.read(infile)[0]
-
-            # Write output file - data
-            print(('writing >>> '+outfile))
-=======
             print('loading file: '+infile)
             data = readfile.read(infile)[0]
 
             # Write output file - data
             print('writing >>> '+outfile)
->>>>>>> c5ded81c
             h5 = h5py.File(outfile, 'w')
             group = h5.create_group(file_type)
             dset = group.create_dataset(file_type, data=data, compression='gzip')
 
             # Write output file - attributes
-<<<<<<< HEAD
-            for key, value in list(atr.items()):
-=======
             for key, value in iter(atr.items()):
->>>>>>> c5ded81c
                 group.attrs[key] = value
             try: group.attrs['PROJECT_NAME'] = exDict['project_name']
             except: pass
             key = 'INSAR_PROCESSOR'
-            if key not in list(atr.keys()):
+            if key not in atr.keys():
                 try:  atr[key] = exDict['insarProcessor']
                 except:  pass
             h5.close()
@@ -601,11 +476,7 @@
     #print '--------------------------------------------'
     destFile = destDir+'/'+os.path.basename(targetFile)
     if ut.update_file(destFile, targetFile):
-<<<<<<< HEAD
-        print(('copy '+targetFile+' to '+destDir))
-=======
         print('copy '+targetFile+' to '+destDir)
->>>>>>> c5ded81c
         shutil.copy2(targetFile, destDir)
         try: shutil.copy2(targetFile+'.rsc', destDir)
         except: pass
@@ -634,7 +505,7 @@
         unwrapIfgram.h5 = load_file('filt*.unw', inps_dict=vars(inps))
     '''
     # Get project_name from input template file
-    if not 'project_name' in list(inps_dict.keys()) and 'template_file' in list(inps_dict.keys()):
+    if not 'project_name' in inps_dict.keys() and 'template_file' in inps_dict.keys():
         template_filename_list = [os.path.basename(i) for i in inps_dict['template_file']]
         try:  template_filename_list.remove('pysarApp_template.txt')
         except:  pass
@@ -650,14 +521,9 @@
         return None
 
     ##### Prepare attributes file
-
     processor = inps_dict['insarProcessor']
     print('--------------------------------------------')
-<<<<<<< HEAD
-    print(('preparing attributes files using prep_%s.py ...' % processor))
-=======
     print('preparing attributes files using prep_%s.py ...' % processor)
->>>>>>> c5ded81c
     # prepare multiple files input for cmd calling
     files_input = ''
     for x in fileList:
@@ -667,22 +533,14 @@
     elif processor == 'roipac':  prepCmd = 'prep_roipac.py '+files_input;   os.system(prepCmd)
     elif processor == 'isce'  :  prepCmd = 'prep_isce.py '+files_input;     #os.system(prepCmd)
     else:
-<<<<<<< HEAD
-        print(('Un-supported InSAR processor: '+processor))
-=======
         print('Un-supported InSAR processor: '+processor)
->>>>>>> c5ded81c
         print('Skip preparing attributes files')
 
     print('----------------------------')
     print('loading files ...')
     atr = readfile.read_attribute(fileList[0])
     k = atr['FILE_TYPE']
-<<<<<<< HEAD
-    print(('Input file(s) is '+atr['PROCESSOR']+' '+k))
-=======
     print('Input file(s) is '+atr['PROCESSOR']+' '+k)
->>>>>>> c5ded81c
 
     # Get output file type
     if not file_type:
@@ -707,13 +565,13 @@
         elif file_type == 'snaphu_connect_component':  outfile = 'snaphuConnectComponent.h5'
         elif file_type == 'mask':  outfile = 'mask.h5'
         elif file_type == 'dem':
-            if 'Y_FIRST' in list(atr.keys()):
+            if 'Y_FIRST' in atr.keys():
                 outfile = 'demGeo.h5'
             else:
                 outfile = 'demRadar.h5'
 
         # output directory
-        if 'timeseries_dir' in list(inps_dict.keys()) and inps_dict['timeseries_dir']:
+        if 'timeseries_dir' in inps_dict.keys() and inps_dict['timeseries_dir']:
             outdir = inps_dict['timeseries_dir']
         else:
             outdir = os.path.abspath(os.getcwd())
@@ -759,16 +617,9 @@
     # Read file by file
     for File in inps.template_file:
         temp_dict = readfile.read_template(File)
-<<<<<<< HEAD
-        for key, value in list(temp_dict.items()):
-            temp_dict[key] = ut.check_variable_name(value)
-        template.update(temp_dict)
-    keyList = list(template.keys())
-=======
         for key, value in iter(temp_dict.items()):
             temp_dict[key] = ut.check_variable_name(value)
         template.update(temp_dict)
->>>>>>> c5ded81c
 
     # Project Name
     if not inps.project_name:
@@ -787,21 +638,12 @@
                 inps.insarProcessor = value
 
     print('--------------------------------------------')
-<<<<<<< HEAD
-    print(('InSAR processing software: '+inps.insarProcessor))
-    if 'pysar.unwrapFiles'        in keyList:   inps.unw       = template['pysar.unwrapFiles']
-    if 'pysar.corFiles'           in keyList:   inps.cor       = template['pysar.corFiles']
-    if 'pysar.lookupFile'         in keyList:   inps.lut       = template['pysar.lookupFile']
-    if 'pysar.demFile.radarCoord' in keyList:   inps.dem_radar = template['pysar.demFile.radarCoord']
-    if 'pysar.demFile.geoCoord'   in keyList:   inps.dem_geo   = template['pysar.demFile.geoCoord']
-=======
     print('InSAR processing software: '+inps.insarProcessor)
     if 'pysar.unwrapFiles'        in template.keys():   inps.unw       = template['pysar.unwrapFiles']
     if 'pysar.corFiles'           in template.keys():   inps.cor       = template['pysar.corFiles']
     if 'pysar.lookupFile'         in template.keys():   inps.lut       = template['pysar.lookupFile']
     if 'pysar.demFile.radarCoord' in template.keys():   inps.dem_radar = template['pysar.demFile.radarCoord']
     if 'pysar.demFile.geoCoord'   in template.keys():   inps.dem_geo   = template['pysar.demFile.geoCoord']
->>>>>>> c5ded81c
 
     # Check existed single dataset files
     inps_tmp = argparse.Namespace()
@@ -830,16 +672,6 @@
     # TEMPLATE file directory (to support relative path input)
     inps.template_dir = os.path.dirname(inps.template_file[-1])
     os.chdir(inps.template_dir)
-<<<<<<< HEAD
-    print(('Go to TEMPLATE directory: '+inps.template_dir))
-    print(('unwrapped interferograms to load: '+str(inps.unw)))
-    #print 'wrapped   interferograms to load: '+str(inps.int)
-
-    print(('spatial coherence  files to load: '+str(inps.cor)))
-    print(('lookup table        file to load: '+str(inps.lut)))
-    print(('DEM file in radar  coord to load: '+str(inps.dem_radar)))
-    print(('DEM file in geo    coord to load: '+str(inps.dem_geo)))
-=======
     print('Go to TEMPLATE directory: '+inps.template_dir)
     print('unwrapped interferograms to load: '+str(inps.unw))
     #print 'wrapped   interferograms to load: '+str(inps.int)
@@ -847,7 +679,6 @@
     print('lookup table        file to load: '+str(inps.lut))
     print('DEM file in radar  coord to load: '+str(inps.dem_radar))
     print('DEM file in geo    coord to load: '+str(inps.dem_geo))
->>>>>>> c5ded81c
 
     ##------------------------------------ Loading into HDF5 ---------------------------------------##
     # required - unwrapped interferograms
@@ -863,11 +694,7 @@
     inps.dem_geo_file   = load_file(inps.dem_geo,   vars(inps), file_type='dem')
 
     os.chdir(inps.timeseries_dir)
-<<<<<<< HEAD
-    print(('Go back to PYSAR directory: '+inps.timeseries_dir))
-=======
     print('Go back to PYSAR directory: '+inps.timeseries_dir)
->>>>>>> c5ded81c
     return inps
 
 
