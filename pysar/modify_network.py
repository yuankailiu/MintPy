#!/usr/bin/env python3
############################################################
# Program is part of PySAR v2.0                            #
# Copyright(c) 2013, Heresh Fattahi, Zhang Yunjun          #
# Author:  Heresh Fattahi, Zhang Yunjun                    #
############################################################


import os
import sys
import argparse

import h5py
import numpy as np
import matplotlib.pyplot as plt
import matplotlib.dates as mdates

<<<<<<< HEAD
import _datetime as ptime
import _network as pnet
import _pysar_utilities as ut
import _readfile as readfile
import subset as subset
=======
import pysar.utils.datetime as ptime
import pysar.utils.readfile as readfile
import pysar.utils.utils as ut
import pysar.utils.network as pnet
import pysar.utils.plot as pp
import pysar.subset as subset
from pysar.utils.readfile import multi_group_hdf5_file, multi_dataset_hdf5_file, single_dataset_hdf5_file
>>>>>>> c5ded81c


###########################  Sub Function  #############################
def nearest_neighbor(x,y, x_array, y_array):
    """ find nearest neighbour
    Input:
        x/y       : float
        x/y_array : numpy.array, temporal/perpendicular spatial baseline
    Output:
        idx : int, index of min distance - nearest neighbour
    """
    dist = np.sqrt((x_array -x)**2 + (y_array -y)**2)
    idx = np.argmin(dist)
    #idx = dist==np.min(dist)
    return idx


def reset_pairs(File):
<<<<<<< HEAD
    '''Reset/restore all pairs within the input file by set all drop_ifgram=no'''
    print(("set drop_ifgram to 'no' for all interferograms for file: "+File))
=======
    '''Reset/restore all pairs within the input file by set all DROP_IFGRAM=no'''
    print("set DROP_IFGRAM to 'no' for all interferograms for file: "+File)
>>>>>>> c5ded81c
    k = readfile.read_attribute(File)['FILE_TYPE']
    h5 = h5py.File(File,'r+')
    ifgram_list = sorted(h5[k].keys())
    for ifgram in ifgram_list:
        h5[k][ifgram].attrs['DROP_IFGRAM'] = 'no'
    h5.close()
    return File


def manual_select_pairs_to_remove(File):
    '''Manually select interferograms to remove'''
    print('----------------------------------------------------------------------------')
    print('Manually select interferograms to remove')
    print('Click two dates - points - in the figure to select one pair of interferogram')
    print('repeat until you select all pairs you would like to remove')
    print('then close the figure to continue the program ...')
    print('----------------------------------------------------------------------------')
    # Display the network
    fig = plt.figure()
    ax = fig.add_subplot(111)

    date12_orig = pnet.get_date12_list(File)
    bperp_list = ut.perp_baseline_ifgram2timeseries(File)[0].tolist()
    date8_list = ptime.ifgram_date_list(File)
<<<<<<< HEAD
    ax = pnet.plot_network(ax, date12_orig, date8_list, bperp_list)
    print(('display the network of interferogram of file: '+File))
=======
    ax = pp.plot_network(ax, date12_orig, date8_list, bperp_list)
    print('display the network of interferogram of file: '+File)
>>>>>>> c5ded81c

    date6_list = ptime.yymmdd(date8_list)
    dates_array = np.array(ptime.date_list2vector(date8_list)[0])
    dateNum_array = mdates.date2num(dates_array)
    bperp_array = np.array(bperp_list)

    date_click = []
    date12_click = []
    def onclick(event):
        xClick = event.xdata
        yClick = event.ydata
        idx = nearest_neighbor(xClick, yClick, dateNum_array, bperp_array)
        date6 = date6_list[idx]
<<<<<<< HEAD
        print(('click at '+date6))
=======
        print('click at '+date6)
>>>>>>> c5ded81c
        date_click.append(date6)
        if len(date_click)%2 == 0 and date_click[-2] != date_click[-1]:
            [m_date, s_date] = sorted(date_click[-2:])
            m_idx = date6_list.index(m_date)
            s_idx = date6_list.index(s_date)
            date12 = m_date+'-'+s_date
            if date12 in date12_orig:
<<<<<<< HEAD
                print(('select date12: '+date12))
                date12_click.append(date12)
                ax.plot([dateNum_array[m_idx],dateNum_array[s_idx]], [bperp_array[m_idx],bperp_array[s_idx]], 'r', lw=4)
            else:
                 print((date12+' is not existed in input file'))
=======
                print('select date12: '+date12)
                date12_click.append(date12)
                ax.plot([dateNum_array[m_idx],dateNum_array[s_idx]], [bperp_array[m_idx],bperp_array[s_idx]], 'r', lw=4)
            else:
                 print(date12+' is not existed in input file')
>>>>>>> c5ded81c
        plt.draw()
    cid = fig.canvas.mpl_connect('button_press_event', onclick)
    plt.show()
    return date12_click


def modify_file_date12_list(File, date12_to_rmv, mark_attribute=False, outFile=None):
    '''Update multiple group hdf5 file using date12 to remove
    Inputs:
        File          - multi_group HDF5 file, i.e. unwrapIfgram.h5, coherence.h5
        date12_to_rmv - list of string indicating interferograms in YYMMDD-YYMMDD format
        mark_attribute- bool, if True, change 'DROP_IFGRAM' attribute only; otherwise, write
                        resutl to a new file
        outFile       - string, output file name
    Output:
        outFile       - string, output file name, if mark_attribute=True, outFile = File
    '''
    k = readfile.read_attribute(File)['FILE_TYPE']
    print('----------------------------------------------------------------------------')
<<<<<<< HEAD
    print(('file: '+File))

    if mark_attribute:
        print("set drop_ifgram to 'yes' for all interferograms to remove, and 'no' for all the others.")
=======
    print('file: '+File)

    if mark_attribute:
        print("set DROP_IFGRAM to 'yes' for all interferograms to remove, and 'no' for all the others.")
>>>>>>> c5ded81c
        h5 = h5py.File(File,'r+')
        ifgram_list = sorted(h5[k].keys())
        for ifgram in ifgram_list:
            if h5[k][ifgram].attrs['DATE12'] in date12_to_rmv:
                h5[k][ifgram].attrs['DROP_IFGRAM'] = 'yes'
            else:
                h5[k][ifgram].attrs['DROP_IFGRAM'] = 'no'
        h5.close()
        outFile = File

    else:
        date12_orig = pnet.get_date12_list(File)
        date12_to_write = sorted(list(set(date12_orig) - set(date12_to_rmv)))
<<<<<<< HEAD
        print(('number of interferograms in file      : '+str(len(date12_orig))))
        print(('number of interferograms to keep/write: '+str(len(date12_to_write))))
=======
        print('number of interferograms in file      : '+str(len(date12_orig)))
        print('number of interferograms to keep/write: '+str(len(date12_to_write)))
>>>>>>> c5ded81c
        print('list   of interferograms to keep/write: ')
        print(date12_to_write)
        date12Num = len(date12_to_write)
    
        if not outFile:
            outFile = 'Modified_'+os.path.basename(File)
<<<<<<< HEAD
        print(('writing >>> '+outFile))
=======
        print('writing >>> '+outFile)
>>>>>>> c5ded81c
        h5out = h5py.File(outFile, 'w')
        gg = h5out.create_group(k)

        h5 = h5py.File(File, 'r')
        igramList = sorted(h5[k].keys())
        date12_list = ptime.list_ifgram2date12(igramList)
        prog_bar = ptime.progress_bar(maxValue=date12Num, prefix='writing: ')
        for i in range(date12Num):
            date12 = date12_to_write[i]
            idx = date12_orig.index(date12)
            igram = igramList[idx]
    
            data = h5[k][igram].get(igram)[:]
            group = gg.create_group(igram)
            dset = group.create_dataset(igram, data=data, compression='gzip')
<<<<<<< HEAD
            for key, value in list(h5[k][igram].attrs.items()):
=======
            for key, value in h5[k][igram].attrs.items():
>>>>>>> c5ded81c
                group.attrs[key] = value
            group.attrs['DROP_IFGRAM'] = 'no'
            prog_bar.update(i+1, suffix=date12_list[i])
        prog_bar.close()
        h5.close()
        h5out.close()
<<<<<<< HEAD
        print(('finished writing >>> '+outFile))
=======
        print('finished writing >>> '+outFile)
>>>>>>> c5ded81c
    
    return outFile


def read_template2inps(template_file, inps=None):
    '''Read input template options into Namespace inps'''
    if not inps:
        inps = cmdLineParse()

    template = readfile.read_template(inps.template_file)
<<<<<<< HEAD
    key_list = list(template.keys())
=======
>>>>>>> c5ded81c

    # Coherence-based network modification
    prefix = 'pysar.network.'

    key = prefix+'coherenceBased'
    if key in template.keys() and template[key] in ['auto','yes']:
        inps.coherence_based = True

    key = prefix+'keepMinSpanTree'
    if key in template.keys() and template[key] in ['no']:
        inps.keep_mst = False

    key = prefix+'coherenceFile'
    if key in template.keys():
        if template[key] == 'auto':
            inps.coherence_file = 'coherence.h5'
        else:
            inps.coherence_file = template[key]

    # find coherence file from input files if inps.coherence_file does not exists.
    if inps.coherence_based and not os.path.isfile(inps.coherence_file):
        k_list = [readfile.read_attribute(f)['FILE_TYPE'] for f in inps.file]
        try:
            coh_file_idx = k_list.index('coherence')
        except ValueError:
            print('No coherence file found! Can not use coherence-based method without it.')
        inps.coherence_file = inps.file[coh_file_idx]

    key = prefix+'minCoherence'
    if key in template.keys():
        if template[key] == 'auto':
            inps.min_coherence = 0.7
        else:
            inps.min_coherence = float(template[key])

    key = prefix+'maskFile'
    if key in template.keys():
        value = template[key]
        if value == 'auto':
            try:    inps.mask_file = ut.get_file_list(['maskLand.h5','mask.h5'])[0]
            except: inps.mask_file = None
        elif value == 'no':
            inps.mask_file = None
        else:
            inps.mask_file = value

    key = prefix+'maskAoi.yx'
    if key in template.keys():
        value = template[key]
        if value in ['auto','no']:
            inps.aoi_pix_box = None
        else:
            tmp = [i.strip() for i in value.split(',')]
            sub_y = sorted([int(i.strip()) for i in tmp[0].split(':')])
            sub_x = sorted([int(i.strip()) for i in tmp[1].split(':')])
            inps.aoi_pix_box = (sub_x[0], sub_y[0], sub_x[1], sub_y[1])

    key = prefix+'maskAoi.lalo'
    if key in template.keys():
        value = template[key]
        if value in ['auto','no']:
            inps.aoi_geo_box = None
        else:
            tmp = [i.strip() for i in value.split(',')]
            sub_lat = sorted([float(i.strip()) for i in tmp[0].split(':')])
            sub_lon = sorted([float(i.strip()) for i in tmp[1].split(':')])
            inps.aoi_geo_box = (sub_lon[0], sub_lat[1], sub_lon[1], sub_lat[0])

            # Check lookup file
            if not inps.lookup_file:
<<<<<<< HEAD
                print(('Warning: no lookup table file found! Can not use '+key+' option without it.'))
=======
                print('Warning: no lookup table file found! Can not use '+key+' option without it.')
>>>>>>> c5ded81c
                print('skip this option.')
                inps.aoi_pix_box = None


    ## Network Modification based on thresholds
    key = prefix+'tempBaseMax'
    if key in template.keys():
        value = template[key]
        if value not in ['auto','no']:
            inps.max_temp_baseline = float(value)

    key = prefix+'perpBaseMax'
    if key in template.keys():
        value = template[key]
        if value not in ['auto','no']:
            inps.max_perp_baseline = float(value)

    key = prefix+'referenceFile'
    if key in template.keys():
        value = template[key]
        if value in ['auto','no']:
            inps.reference_file = None
        else:
            inps.reference_file = value

    key = prefix+'excludeDate'
    if key in template.keys():
        value = template[key]
        if value not in ['auto','no']:
            inps.exclude_date = [i for i in value.replace(',',' ').split()]

    key = prefix+'excludeIfgIndex'
    if key in template.keys():
        value = template[key]
        if value not in ['auto','no']:
            inps.exclude_ifg_index = [i for i in value.replace(',',' ').split()]

    key = prefix+'startDate'
    if key in template.keys():
        value = template[key]
        if value not in ['auto','no']:
            inps.start_date = ptime.yymmdd(value)

    key = prefix+'endDate'
    if key in template.keys():
        value = template[key]
        if value not in ['auto','no']:
            inps.end_date = ptime.yymmdd(value)

    return inps


###############################  Usage  ################################
EXAMPLE='''example:
  modify_network.py unwrapIfgram.h5 coherence.h5 --template pysarApp_template.txt
  modify_network.py unwrapIfgram.h5 coherence.h5 --reset

  modify_network.py unwrapIfgram.h5 coherence.h5 -t 365 -b 200
  modify_network.py unwrapIfgram.h5 coherence.h5 --coherence-base coherence.h5 --mask Mask.h5 --min-coherence 0.7
  modify_network.py unwrapIfgram.h5 -r Modified_coherence.h5
  modify_network.py unwrapIfgram.h5 --start-date 20080520  --end-date 20110101
  modify_network.py unwrapIfgram.h5 --exclude-date 20080520 20090816
  modify_network.py unwrapIfgram.h5 --exclude-ifg-index 3:9 11 23
  modify_network.py unwrapIfgram.h5 --manual
'''

TEMPLATE='''
## 2. Modify Network (optional)
## Coherence-based network modification = MST + Threshold, by default
## 1) calculate a average coherence value for each interferogram using spatial coherence and input mask (with AOI)
## 2) find a minimum spanning tree (MST) network with inverse of average coherence as weight (keepMinSpanTree)
## 3) for all interferograms except for MST's, exclude those with average coherence < minCoherence.
pysar.network.coherenceBased  = auto  #[yes / no], auto for yes, exclude interferograms with coherence < minCoherence
pysar.network.keepMinSpanTree = auto  #[yes / no], auto for yes, keep interferograms in Min Span Tree network
pysar.network.coherenceFile   = auto  #[filename], auto for coherence.h5
pysar.network.minCoherence    = auto  #[0.0-1.0], auto for 0.7
pysar.network.maskFile        = auto  #[file name, no], auto for mask.h5, no for all pixels
pysar.network.maskAoi.yx      = auto  #[y0:y1,x0:x1 / no], auto for no, area of interest for coherence calculation
pysar.network.maskAoi.lalo    = auto  #[lat0:lat1,lon0:lon1 / no], auto for no - use the whole area

pysar.network.tempBaseMax     = auto  #[1-inf, no], auto for no, maximum temporal baseline in days
pysar.network.perpBaseMax     = auto  #[1-inf, no], auto for no, maximum perpendicular spatial baseline in meter
pysar.network.referenceFile   = auto  #[date12_list.txt / Modified_unwrapIfgram.h5 / no], auto for no
pysar.network.excludeDate     = auto  #[20080520,20090817 / no], auto for no
pysar.network.excludeIfgIndex = auto  #[1:5,25 / no], auto for no, list of interferogram number starting from 1
pysar.network.startDate       = auto  #[20090101 / no], auto for no
pysar.network.endDate         = auto  #[20110101 / no], auto for no
'''

def cmdLineParse():
    parser = argparse.ArgumentParser(description='Modify the network of interferograms',\
                                     formatter_class=argparse.RawTextHelpFormatter,\
                                     epilog=EXAMPLE)
    parser.add_argument('file', nargs='+',\
                        help='Files to modify/drop network.\n'\
                             'i.e. unwrapIfgram.h5, wrapIfgram.h5, coherence.h5, ...')
    parser.add_argument('--reset', action='store_true',\
                        help='restore all interferograms existed in the file, by marking all DROP_IFGRAM=no')
    parser.add_argument('--write-file', dest='mark_attribute', action='store_false',\
                        help='write new file instead of mark dropped interferograms in attribute')
    parser.add_argument('--plot', action='store_true',\
                        help='plot and save the result to image files.')
    parser.add_argument('--noaux', dest='update_aux', action='store_false',\
                        help='Do not update auxilary files, e.g.\n'+\
                             'mask.h5 from unwrapIfgram.h5 or averageSpatialCoherence.h5 from coherence.h5')

    parser.add_argument('-t', dest='max_temp_baseline', type=float, help='temporal baseline threshold/maximum in days')
    parser.add_argument('-b', dest='max_perp_baseline', type=float, help='perpendicular baseline threshold/maximum in meters')

    parser.add_argument('-r','--reference', dest='reference_file',\
                        help='Reference hdf5 / list file with network information.\n'\
                             'i.e. Modified_unwrapIfgram.h5, Pairs.list')
    parser.add_argument('--template', dest='template_file', help='Template file with input options:\n'+TEMPLATE+'\n')

    parser.add_argument('--exclude-ifg-index', dest='exclude_ifg_index', nargs='*',\
                        help='index of interferograms to remove/drop.\n1 as the first')
    parser.add_argument('--exclude-date', dest='exclude_date', nargs='*',\
                        help='date(s) to remove/drop, all interferograms included date(s) will be removed')
    parser.add_argument('--start-date','--min-date', dest='start_date',\
                        help='remove/drop interferograms with date earlier than start-date in YYMMDD or YYYYMMDD format')
    parser.add_argument('--end-date','--max-date', dest='end_date',\
                        help='remove/drop interferograms with date later than end-date in YYMMDD or YYYYMMDD format')

    # Coherence-based network
    cohBased = parser.add_argument_group('Coherence-based Network',\
                                               'Drop/modify network based on spatial coherence')
    cohBased.add_argument('--coherence-based', dest='coherence_based', action='store_true',\
                          help='Enable coherence-based network modification')
    cohBased.add_argument('--no-mst', dest='keep_mst', action='store_false',\
                          help='Do not keep interferograms in Min Span Tree network based on inversed mean coherene')
    cohBased.add_argument('--coherence', dest='coherence_file', default='coherence.h5',\
                          help='Coherence file used to calculate average value for each interferograms\n'+\
                               'Input coherence file should have the same network as input file(s)\n'+\
                               'default: coherence.h5')
    cohBased.add_argument('--mask', dest='mask_file',\
                          help='Mask file used to calculate the spatial coherence\n'\
                               'Will use the whole area if not assigned')
    cohBased.add_argument('--min-coherence', dest='min_coherence', type=float, default=0.7,\
                          help='Minimum coherence value')
    cohBased.add_argument('--lookup', dest='lookup_file',\
                          help='Lookup table/mapping transformation file for geo/radar coordinate conversion.\n'+\
                               'Needed for mask AOI in lalo')

    # Manually select network
    manual = parser.add_argument_group('Manual Network', 'Manually select/drop/modify network')
    manual.add_argument('--manual', dest='disp_network', action='store_true',\
                        help='display network to manually choose line/interferogram to remove')

    inps = parser.parse_args()
    inps.aoi_geo_box = None
    inps.aoi_pix_box = None
    if not inps.lookup_file:
        inps.lookup_file = ut.get_lookup_file()

    return inps


#########################  Main Function  ##############################
def main(argv):
    ##### Read Inputs
    inps = cmdLineParse()
    inps.file = ut.get_file_list(inps.file)
    date12_orig = pnet.get_date12_list(inps.file[0])
<<<<<<< HEAD
    print(('input file(s) to be modified: '+str(inps.file)))
    print(('number of interferograms: '+str(len(date12_orig))))
=======
    print('input file(s) to be modified: '+str(inps.file))
    print('number of interferograms: '+str(len(date12_orig)))
>>>>>>> c5ded81c
    atr = readfile.read_attribute(inps.file[0])

    # Update inps if template is input
    if inps.template_file:
        inps = read_template2inps(inps.template_file, inps)

    if all(not i for i in [inps.reference_file, inps.max_temp_baseline, inps.max_perp_baseline,\
                           inps.exclude_ifg_index, inps.exclude_date, inps.coherence_based,\
                           inps.start_date, inps.end_date, inps.reset]):
        # Display network for manually modification when there is no other modification input.
        print('No input option found to remove interferogram')
        if inps.template_file:
            print('Keep all interferograms by enable --reset option')
            inps.reset = True
        else:
            print('To manually modify network, please use --manual option ')
            return

    if inps.reset:
        print('----------------------------------------------------------------------------')
        for file in inps.file:
            reset_pairs(file)
        mean_coh_txt_file = os.path.splitext(inps.coherence_file)[0]+'_spatialAverage.txt'
        if os.path.isfile(mean_coh_txt_file):
            rmCmd = 'rm '+mean_coh_txt_file
            #print rmCmd
            #os.system(rmCmd)
        return
    # Convert index : input to continous index list
    if inps.exclude_ifg_index:
        ifg_index = list(inps.exclude_ifg_index)
        inps.exclude_ifg_index = []
        for index in ifg_index:
            index_temp = [int(i) for i in index.split(':')]
            index_temp.sort()
            if len(index_temp)==2:
                for j in range(index_temp[0], index_temp[1]+1):
                    inps.exclude_ifg_index.append(j)
            elif len(index_temp)==1:
                inps.exclude_ifg_index.append(int(index))
            else:
<<<<<<< HEAD
                print(('Unrecoganized input: '+index))
=======
                print('Unrecoganized input: '+index)
>>>>>>> c5ded81c
        inps.exclude_ifg_index = sorted(inps.exclude_ifg_index)
        if max(inps.exclude_ifg_index) > len(date12_orig):
            raise Exception('Input index out of range!\n'+\
                            'input index:'+str(inps.exclude_ifg_index)+'\n'+\
                            'index range of file: '+str(len(date12_orig)))

    ##### Get date12_to_rmv
    date12_to_rmv = []

    # 1. Update date12_to_rmv from reference file
    if inps.reference_file:

        date12_to_keep = pnet.get_date12_list(inps.reference_file, check_drop_ifgram=True)
        print('----------------------------------------------------------------------------')
<<<<<<< HEAD
        print(('use reference pairs info from file: '+inps.reference_file))
        print(('number of interferograms in reference: '+str(len(date12_to_keep))))
=======
        print('use reference pairs info from file: '+inps.reference_file)
        print('number of interferograms in reference: '+str(len(date12_to_keep)))
>>>>>>> c5ded81c
        print('date12 not in reference file:')
        date12_to_rmv_temp = []
        for date12 in date12_orig:
            if date12 not in date12_to_keep:
                date12_to_rmv.append(date12)
                date12_to_rmv_temp.append(date12)
        print(date12_to_rmv_temp)

    # 2.1 Update date12_to_rmv from coherence file
    if inps.coherence_based and os.path.isfile(inps.coherence_file):
        print('----------------------------------------------------------------------------')
<<<<<<< HEAD
        print(('use coherence-based network modification from coherence file: '+inps.coherence_file))
=======
        print('use coherence-based network modification from coherence file: '+inps.coherence_file)
>>>>>>> c5ded81c
        # check mask AOI in lalo

        if inps.aoi_geo_box and inps.lookup_file:
<<<<<<< HEAD
            print(('input AOI in (lon0, lat1, lon1, lat0): '+str(inps.aoi_geo_box)))
=======
            print('input AOI in (lon0, lat1, lon1, lat0): '+str(inps.aoi_geo_box))
>>>>>>> c5ded81c
            inps.aoi_pix_box = subset.bbox_geo2radar(inps.aoi_geo_box, atr, inps.lookup_file) 
            
        if inps.aoi_pix_box:
            # check mask AOI within the data coverage
            inps.aoi_pix_box = subset.check_box_within_data_coverage(inps.aoi_pix_box, atr)
<<<<<<< HEAD
            print(('input AOI in (x0,y0,x1,y1): '+str(inps.aoi_pix_box)))
=======
            print('input AOI in (x0,y0,x1,y1): '+str(inps.aoi_pix_box))
>>>>>>> c5ded81c

        # Calculate spatial average coherence
        coh_list, coh_date12_list = ut.spatial_average(inps.coherence_file, inps.mask_file,\
                                                           inps.aoi_pix_box, saveList=True)

        # MST network
        if inps.keep_mst:
            print('Get minimum spanning tree (MST) of interferograms with inverse of coherence.')
<<<<<<< HEAD
            print(('date12 with 1) average coherence < '+str(inps.min_coherence)+' AND 2) not in MST network: '))
            mst_date12_list = pnet.threshold_coherence_based_mst(coh_date12_list, coh_list)
        else:
            print(('date12 with average coherence < '+str(inps.min_coherence)))
=======
            print('date12 with 1) average coherence < '+str(inps.min_coherence)+' AND 2) not in MST network: ')
            mst_date12_list = pnet.threshold_coherence_based_mst(coh_date12_list, coh_list)
        else:
            print('date12 with average coherence < '+str(inps.min_coherence))
>>>>>>> c5ded81c
            mst_date12_list = []

        date12_to_rmv_temp = []
        for i in range(len(coh_date12_list)):
            date12 = coh_date12_list[i]
            if coh_list[i] < inps.min_coherence and date12 not in mst_date12_list:
                date12_to_rmv.append(date12)
<<<<<<< HEAD
=======
                date12_to_rmv_temp.append(date12)
        print(date12_to_rmv_temp)
>>>>>>> c5ded81c

                date12_to_rmv_temp.append(date12)
        print(date12_to_rmv_temp)

    # 2.2 Update date12_to_rmv from temp baseline threshold
    if inps.max_temp_baseline:
        print('----------------------------------------------------------------------------')
<<<<<<< HEAD
        print(('Drop pairs with temporal baseline > '+str(inps.max_temp_baseline)+' days'))
=======
        print('Drop pairs with temporal baseline > '+str(inps.max_temp_baseline)+' days')
>>>>>>> c5ded81c
        date8_list = ptime.ifgram_date_list(inps.file[0])
        date6_list = ptime.yymmdd(date8_list)
        tbase_list = ptime.date_list2tbase(date8_list)[0]
        date12_to_rmv_temp = []
        for i in range(len(date12_orig)):
            date1, date2 = date12_orig[i].split('-')
            idx1 = date6_list.index(date1)
            idx2 = date6_list.index(date2)
            t_diff = tbase_list[idx2] - tbase_list[idx1]
            if t_diff > inps.max_temp_baseline:
                date12 = date12_orig[i]
                date12_to_rmv.append(date12)
                date12_to_rmv_temp.append(date12)
<<<<<<< HEAD
        print(('number of pairs to drop: %d' % (len(date12_to_rmv_temp))))
=======
        print('number of pairs to drop: %d' % (len(date12_to_rmv_temp)))
>>>>>>> c5ded81c
        print(date12_to_rmv_temp)

    # 2.3 Update date12_to_rmv from perp baseline threshold
    if inps.max_perp_baseline:
        print('----------------------------------------------------------------------------')
<<<<<<< HEAD
        print(('Drop pairs with perpendicular spatial baseline > '+str(inps.max_perp_baseline)+' meters'))
=======
        print('Drop pairs with perpendicular spatial baseline > '+str(inps.max_perp_baseline)+' meters')
>>>>>>> c5ded81c
        ifg_bperp_list = pnet.igram_perp_baseline_list(inps.file[0])
        date12_to_rmv_temp = []
        for i in range(len(ifg_bperp_list)):
            if abs(ifg_bperp_list[i]) > inps.max_perp_baseline:
                date12 = date12_orig[i]
                date12_to_rmv.append(date12)
                date12_to_rmv_temp.append(date12)
<<<<<<< HEAD
        print(('number of pairs to drop: %d' % (len(date12_to_rmv_temp))))
=======
        print('number of pairs to drop: %d' % (len(date12_to_rmv_temp)))
>>>>>>> c5ded81c
        print(date12_to_rmv_temp)

    # 2.4 Update date12_to_rmv from exclude_ifg_index
    if inps.exclude_ifg_index:
        print('----------------------------------------------------------------------------')
        print('drop date12/pair with the following index number:')
        for index in inps.exclude_ifg_index:
            date12 = date12_orig[index-1]
            date12_to_rmv.append(date12)
<<<<<<< HEAD
            print((str(index)+'    '+date12))
=======
            print(str(index)+'    '+date12)
>>>>>>> c5ded81c

    # 2.5 Update date12_to_rmv from exclude_date
    if inps.exclude_date:
        inps.exclude_date = ptime.yymmdd(inps.exclude_date)
<<<<<<< HEAD

        print('----------------------------------------------------------------------------')
        print(('Drop pairs including the following dates: \n'+str(inps.exclude_date)))
=======
        print('----------------------------------------------------------------------------')
        print('Drop pairs including the following dates: \n'+str(inps.exclude_date))
>>>>>>> c5ded81c
        date12_to_rmv_temp = []
        
        for i in range(len(date12_orig)):
            date1, date2 = date12_orig[i].split('-')
            if (date1 in inps.exclude_date) or (date2 in inps.exclude_date):
                date12 = date12_orig[i]
                date12_to_rmv.append(date12)
                date12_to_rmv_temp.append(date12)
        print(date12_to_rmv_temp)

    # 2.6 Update date12_to_rmv from start_date
    if inps.start_date:
        inps.start_date = ptime.yymmdd(inps.start_date)
        print('----------------------------------------------------------------------------')
<<<<<<< HEAD
        print(('Drop pairs with date earlier than start-date: '+inps.start_date))
=======
        print('Drop pairs with date earlier than start-date: '+inps.start_date)
>>>>>>> c5ded81c
        min_date = int(ptime.yyyymmdd(inps.start_date))
        date12_to_rmv_temp = []
        for i in range(len(date12_orig)):
            date12 = date12_orig[i]
            if any(int(j) < min_date for j in ptime.yyyymmdd(date12.split('-'))):
                date12_to_rmv.append(date12)
                date12_to_rmv_temp.append(date12)
        print(date12_to_rmv_temp)

    # 2.7 Update date12_to_rmv from end_date
    if inps.end_date:
        inps.end_date = ptime.yymmdd(inps.end_date)
        print('----------------------------------------------------------------------------')
<<<<<<< HEAD
        print(('Drop pairs with date earlier than end-date: '+inps.end_date))
=======
        print('Drop pairs with date earlier than end-date: '+inps.end_date)
>>>>>>> c5ded81c
        max_date = int(ptime.yyyymmdd(inps.end_date))
        date12_to_rmv_temp = []
        for i in range(len(date12_orig)):
            date12 = date12_orig[i]
            if any(int(j) > max_date for j in ptime.yyyymmdd(date12.split('-'))):
                date12_to_rmv.append(date12)
                date12_to_rmv_temp.append(date12)
        print(date12_to_rmv_temp)

    # 3. Manually drop pairs
    if inps.disp_network:
        date12_click = manual_select_pairs_to_remove(inps.file[0])
        for date12 in list(date12_click):
            if date12 not in date12_orig:
                date12_click.remove(date12)
        print('date12 selected to remove:')
        print(date12_click)
        date12_to_rmv += date12_click

    # 4. drop duplicate date12 and sort in order

    date12_to_rmv = sorted(list(set(date12_to_rmv)))
    date12_keep   = sorted(list(set(date12_orig) - set(date12_to_rmv)))
    print('----------------------------------------------------------------------------')
<<<<<<< HEAD
    print(('number of interferograms to remove: '+str(len(date12_to_rmv))))
    print(('number of interferograms kept     : '+str(len(date12_keep))))
=======
    print('number of interferograms to remove: '+str(len(date12_to_rmv)))
    print('number of interferograms kept     : '+str(len(date12_keep)))

>>>>>>> c5ded81c

    ##### Calculated date12_to_drop v.s. existing date12_to_drop
    # Get list of date12 of interferograms already been marked to drop
    k = readfile.read_attribute(inps.file[0])['FILE_TYPE']
    h5 = h5py.File(inps.file[0], 'r')
    ifgram_list_all = sorted(h5[k].keys())
    ifgram_list_keep = ut.check_drop_ifgram(h5, print_msg=False)
    ifgram_list_dropped = sorted(list(set(ifgram_list_all) - set(ifgram_list_keep)))
    date12_list_dropped = ptime.list_ifgram2date12(ifgram_list_dropped)
    h5.close()

    if date12_to_rmv == date12_list_dropped and inps.mark_attribute:
        print('Calculated date12 to drop is the same as exsiting marked input file, skip update file attributes.')
        date12_to_rmv = []

    ##### Update date12 to drop
    if date12_to_rmv:
        ##### Update Input Files with date12_to_rmv
        Modified_CoherenceFile = 'Modified_coherence.h5'
        for File in inps.file:
            Modified_File = modify_file_date12_list(File, date12_to_rmv, inps.mark_attribute)

            k = readfile.read_attribute(File)['FILE_TYPE']
            # Update Mask File

            if k == 'interferograms' and inps.update_aux:
<<<<<<< HEAD
                print(('update mask file for input '+k+' file based on '+Modified_File))
                inps.mask_file = 'mask.h5'
                print(('writing >>> '+inps.mask_file))
=======
                print('update mask file for input '+k+' file based on '+Modified_File)
                inps.mask_file = 'mask.h5'
                print('writing >>> '+inps.mask_file)
>>>>>>> c5ded81c
                ut.nonzero_mask(Modified_File, inps.mask_file)
            elif k == 'coherence' and inps.update_aux:
                inps.coherence_file = Modified_File
<<<<<<< HEAD
                print(('update average spatial coherence for input '+k+' file based on: '+Modified_File))
                outFile = 'averageSpatialCoherence.h5'
                print(('writing >>> '+outFile))
=======
                print('update average spatial coherence for input '+k+' file based on: '+Modified_File)
                outFile = 'averageSpatialCoherence.h5'
                print('writing >>> '+outFile)
>>>>>>> c5ded81c
                ut.temporal_average(Modified_File, outFile)
                # Touch spatial average txt file of coherence if it's existed
                coh_spatialAverage_file = os.path.splitext(Modified_File)[0]+'_spatialAverage.txt'
                if os.path.isfile(coh_spatialAverage_file):
                    touchCmd = 'touch '+coh_spatialAverage_file
                    print(touchCmd)
                    os.system(touchCmd)

    # Plot result
    if inps.plot:
        print('\nplot modified network and save to file.')
        plotCmd = 'plot_network.py '+inps.coherence_file+' --coherence '+inps.coherence_file+' --nodisplay'
        if inps.template_file:
            plotCmd += ' --template '+inps.template_file
        print(plotCmd)
        os.system(plotCmd)

    print('Done.')
    return

########################################################################
if __name__ == '__main__':
    main(sys.argv[1:])


<|MERGE_RESOLUTION|>--- conflicted
+++ resolved
@@ -15,13 +15,6 @@
 import matplotlib.pyplot as plt
 import matplotlib.dates as mdates
 
-<<<<<<< HEAD
-import _datetime as ptime
-import _network as pnet
-import _pysar_utilities as ut
-import _readfile as readfile
-import subset as subset
-=======
 import pysar.utils.datetime as ptime
 import pysar.utils.readfile as readfile
 import pysar.utils.utils as ut
@@ -29,7 +22,6 @@
 import pysar.utils.plot as pp
 import pysar.subset as subset
 from pysar.utils.readfile import multi_group_hdf5_file, multi_dataset_hdf5_file, single_dataset_hdf5_file
->>>>>>> c5ded81c
 
 
 ###########################  Sub Function  #############################
@@ -48,13 +40,8 @@
 
 
 def reset_pairs(File):
-<<<<<<< HEAD
-    '''Reset/restore all pairs within the input file by set all drop_ifgram=no'''
-    print(("set drop_ifgram to 'no' for all interferograms for file: "+File))
-=======
     '''Reset/restore all pairs within the input file by set all DROP_IFGRAM=no'''
     print("set DROP_IFGRAM to 'no' for all interferograms for file: "+File)
->>>>>>> c5ded81c
     k = readfile.read_attribute(File)['FILE_TYPE']
     h5 = h5py.File(File,'r+')
     ifgram_list = sorted(h5[k].keys())
@@ -79,13 +66,8 @@
     date12_orig = pnet.get_date12_list(File)
     bperp_list = ut.perp_baseline_ifgram2timeseries(File)[0].tolist()
     date8_list = ptime.ifgram_date_list(File)
-<<<<<<< HEAD
-    ax = pnet.plot_network(ax, date12_orig, date8_list, bperp_list)
-    print(('display the network of interferogram of file: '+File))
-=======
     ax = pp.plot_network(ax, date12_orig, date8_list, bperp_list)
     print('display the network of interferogram of file: '+File)
->>>>>>> c5ded81c
 
     date6_list = ptime.yymmdd(date8_list)
     dates_array = np.array(ptime.date_list2vector(date8_list)[0])
@@ -99,11 +81,7 @@
         yClick = event.ydata
         idx = nearest_neighbor(xClick, yClick, dateNum_array, bperp_array)
         date6 = date6_list[idx]
-<<<<<<< HEAD
-        print(('click at '+date6))
-=======
         print('click at '+date6)
->>>>>>> c5ded81c
         date_click.append(date6)
         if len(date_click)%2 == 0 and date_click[-2] != date_click[-1]:
             [m_date, s_date] = sorted(date_click[-2:])
@@ -111,19 +89,11 @@
             s_idx = date6_list.index(s_date)
             date12 = m_date+'-'+s_date
             if date12 in date12_orig:
-<<<<<<< HEAD
-                print(('select date12: '+date12))
-                date12_click.append(date12)
-                ax.plot([dateNum_array[m_idx],dateNum_array[s_idx]], [bperp_array[m_idx],bperp_array[s_idx]], 'r', lw=4)
-            else:
-                 print((date12+' is not existed in input file'))
-=======
                 print('select date12: '+date12)
                 date12_click.append(date12)
                 ax.plot([dateNum_array[m_idx],dateNum_array[s_idx]], [bperp_array[m_idx],bperp_array[s_idx]], 'r', lw=4)
             else:
                  print(date12+' is not existed in input file')
->>>>>>> c5ded81c
         plt.draw()
     cid = fig.canvas.mpl_connect('button_press_event', onclick)
     plt.show()
@@ -143,17 +113,10 @@
     '''
     k = readfile.read_attribute(File)['FILE_TYPE']
     print('----------------------------------------------------------------------------')
-<<<<<<< HEAD
-    print(('file: '+File))
-
-    if mark_attribute:
-        print("set drop_ifgram to 'yes' for all interferograms to remove, and 'no' for all the others.")
-=======
     print('file: '+File)
 
     if mark_attribute:
         print("set DROP_IFGRAM to 'yes' for all interferograms to remove, and 'no' for all the others.")
->>>>>>> c5ded81c
         h5 = h5py.File(File,'r+')
         ifgram_list = sorted(h5[k].keys())
         for ifgram in ifgram_list:
@@ -167,24 +130,15 @@
     else:
         date12_orig = pnet.get_date12_list(File)
         date12_to_write = sorted(list(set(date12_orig) - set(date12_to_rmv)))
-<<<<<<< HEAD
-        print(('number of interferograms in file      : '+str(len(date12_orig))))
-        print(('number of interferograms to keep/write: '+str(len(date12_to_write))))
-=======
         print('number of interferograms in file      : '+str(len(date12_orig)))
         print('number of interferograms to keep/write: '+str(len(date12_to_write)))
->>>>>>> c5ded81c
         print('list   of interferograms to keep/write: ')
         print(date12_to_write)
         date12Num = len(date12_to_write)
     
         if not outFile:
             outFile = 'Modified_'+os.path.basename(File)
-<<<<<<< HEAD
-        print(('writing >>> '+outFile))
-=======
         print('writing >>> '+outFile)
->>>>>>> c5ded81c
         h5out = h5py.File(outFile, 'w')
         gg = h5out.create_group(k)
 
@@ -200,22 +154,14 @@
             data = h5[k][igram].get(igram)[:]
             group = gg.create_group(igram)
             dset = group.create_dataset(igram, data=data, compression='gzip')
-<<<<<<< HEAD
-            for key, value in list(h5[k][igram].attrs.items()):
-=======
             for key, value in h5[k][igram].attrs.items():
->>>>>>> c5ded81c
                 group.attrs[key] = value
             group.attrs['DROP_IFGRAM'] = 'no'
             prog_bar.update(i+1, suffix=date12_list[i])
         prog_bar.close()
         h5.close()
         h5out.close()
-<<<<<<< HEAD
-        print(('finished writing >>> '+outFile))
-=======
         print('finished writing >>> '+outFile)
->>>>>>> c5ded81c
     
     return outFile
 
@@ -226,10 +172,6 @@
         inps = cmdLineParse()
 
     template = readfile.read_template(inps.template_file)
-<<<<<<< HEAD
-    key_list = list(template.keys())
-=======
->>>>>>> c5ded81c
 
     # Coherence-based network modification
     prefix = 'pysar.network.'
@@ -297,14 +239,9 @@
             sub_lat = sorted([float(i.strip()) for i in tmp[0].split(':')])
             sub_lon = sorted([float(i.strip()) for i in tmp[1].split(':')])
             inps.aoi_geo_box = (sub_lon[0], sub_lat[1], sub_lon[1], sub_lat[0])
-
             # Check lookup file
             if not inps.lookup_file:
-<<<<<<< HEAD
-                print(('Warning: no lookup table file found! Can not use '+key+' option without it.'))
-=======
                 print('Warning: no lookup table file found! Can not use '+key+' option without it.')
->>>>>>> c5ded81c
                 print('skip this option.')
                 inps.aoi_pix_box = None
 
@@ -468,13 +405,8 @@
     inps = cmdLineParse()
     inps.file = ut.get_file_list(inps.file)
     date12_orig = pnet.get_date12_list(inps.file[0])
-<<<<<<< HEAD
-    print(('input file(s) to be modified: '+str(inps.file)))
-    print(('number of interferograms: '+str(len(date12_orig))))
-=======
     print('input file(s) to be modified: '+str(inps.file))
     print('number of interferograms: '+str(len(date12_orig)))
->>>>>>> c5ded81c
     atr = readfile.read_attribute(inps.file[0])
 
     # Update inps if template is input
@@ -503,6 +435,8 @@
             #print rmCmd
             #os.system(rmCmd)
         return
+
+
     # Convert index : input to continous index list
     if inps.exclude_ifg_index:
         ifg_index = list(inps.exclude_ifg_index)
@@ -516,11 +450,7 @@
             elif len(index_temp)==1:
                 inps.exclude_ifg_index.append(int(index))
             else:
-<<<<<<< HEAD
-                print(('Unrecoganized input: '+index))
-=======
                 print('Unrecoganized input: '+index)
->>>>>>> c5ded81c
         inps.exclude_ifg_index = sorted(inps.exclude_ifg_index)
         if max(inps.exclude_ifg_index) > len(date12_orig):
             raise Exception('Input index out of range!\n'+\
@@ -532,16 +462,10 @@
 
     # 1. Update date12_to_rmv from reference file
     if inps.reference_file:
-
         date12_to_keep = pnet.get_date12_list(inps.reference_file, check_drop_ifgram=True)
         print('----------------------------------------------------------------------------')
-<<<<<<< HEAD
-        print(('use reference pairs info from file: '+inps.reference_file))
-        print(('number of interferograms in reference: '+str(len(date12_to_keep))))
-=======
         print('use reference pairs info from file: '+inps.reference_file)
         print('number of interferograms in reference: '+str(len(date12_to_keep)))
->>>>>>> c5ded81c
         print('date12 not in reference file:')
         date12_to_rmv_temp = []
         for date12 in date12_orig:
@@ -553,29 +477,15 @@
     # 2.1 Update date12_to_rmv from coherence file
     if inps.coherence_based and os.path.isfile(inps.coherence_file):
         print('----------------------------------------------------------------------------')
-<<<<<<< HEAD
-        print(('use coherence-based network modification from coherence file: '+inps.coherence_file))
-=======
         print('use coherence-based network modification from coherence file: '+inps.coherence_file)
->>>>>>> c5ded81c
         # check mask AOI in lalo
-
         if inps.aoi_geo_box and inps.lookup_file:
-<<<<<<< HEAD
-            print(('input AOI in (lon0, lat1, lon1, lat0): '+str(inps.aoi_geo_box)))
-=======
             print('input AOI in (lon0, lat1, lon1, lat0): '+str(inps.aoi_geo_box))
->>>>>>> c5ded81c
             inps.aoi_pix_box = subset.bbox_geo2radar(inps.aoi_geo_box, atr, inps.lookup_file) 
-            
         if inps.aoi_pix_box:
             # check mask AOI within the data coverage
             inps.aoi_pix_box = subset.check_box_within_data_coverage(inps.aoi_pix_box, atr)
-<<<<<<< HEAD
-            print(('input AOI in (x0,y0,x1,y1): '+str(inps.aoi_pix_box)))
-=======
             print('input AOI in (x0,y0,x1,y1): '+str(inps.aoi_pix_box))
->>>>>>> c5ded81c
 
         # Calculate spatial average coherence
         coh_list, coh_date12_list = ut.spatial_average(inps.coherence_file, inps.mask_file,\
@@ -584,17 +494,10 @@
         # MST network
         if inps.keep_mst:
             print('Get minimum spanning tree (MST) of interferograms with inverse of coherence.')
-<<<<<<< HEAD
-            print(('date12 with 1) average coherence < '+str(inps.min_coherence)+' AND 2) not in MST network: '))
-            mst_date12_list = pnet.threshold_coherence_based_mst(coh_date12_list, coh_list)
-        else:
-            print(('date12 with average coherence < '+str(inps.min_coherence)))
-=======
             print('date12 with 1) average coherence < '+str(inps.min_coherence)+' AND 2) not in MST network: ')
             mst_date12_list = pnet.threshold_coherence_based_mst(coh_date12_list, coh_list)
         else:
             print('date12 with average coherence < '+str(inps.min_coherence))
->>>>>>> c5ded81c
             mst_date12_list = []
 
         date12_to_rmv_temp = []
@@ -602,23 +505,14 @@
             date12 = coh_date12_list[i]
             if coh_list[i] < inps.min_coherence and date12 not in mst_date12_list:
                 date12_to_rmv.append(date12)
-<<<<<<< HEAD
-=======
                 date12_to_rmv_temp.append(date12)
         print(date12_to_rmv_temp)
->>>>>>> c5ded81c
-
-                date12_to_rmv_temp.append(date12)
-        print(date12_to_rmv_temp)
+
 
     # 2.2 Update date12_to_rmv from temp baseline threshold
     if inps.max_temp_baseline:
         print('----------------------------------------------------------------------------')
-<<<<<<< HEAD
-        print(('Drop pairs with temporal baseline > '+str(inps.max_temp_baseline)+' days'))
-=======
         print('Drop pairs with temporal baseline > '+str(inps.max_temp_baseline)+' days')
->>>>>>> c5ded81c
         date8_list = ptime.ifgram_date_list(inps.file[0])
         date6_list = ptime.yymmdd(date8_list)
         tbase_list = ptime.date_list2tbase(date8_list)[0]
@@ -632,21 +526,13 @@
                 date12 = date12_orig[i]
                 date12_to_rmv.append(date12)
                 date12_to_rmv_temp.append(date12)
-<<<<<<< HEAD
-        print(('number of pairs to drop: %d' % (len(date12_to_rmv_temp))))
-=======
         print('number of pairs to drop: %d' % (len(date12_to_rmv_temp)))
->>>>>>> c5ded81c
         print(date12_to_rmv_temp)
 
     # 2.3 Update date12_to_rmv from perp baseline threshold
     if inps.max_perp_baseline:
         print('----------------------------------------------------------------------------')
-<<<<<<< HEAD
-        print(('Drop pairs with perpendicular spatial baseline > '+str(inps.max_perp_baseline)+' meters'))
-=======
         print('Drop pairs with perpendicular spatial baseline > '+str(inps.max_perp_baseline)+' meters')
->>>>>>> c5ded81c
         ifg_bperp_list = pnet.igram_perp_baseline_list(inps.file[0])
         date12_to_rmv_temp = []
         for i in range(len(ifg_bperp_list)):
@@ -654,11 +540,7 @@
                 date12 = date12_orig[i]
                 date12_to_rmv.append(date12)
                 date12_to_rmv_temp.append(date12)
-<<<<<<< HEAD
-        print(('number of pairs to drop: %d' % (len(date12_to_rmv_temp))))
-=======
         print('number of pairs to drop: %d' % (len(date12_to_rmv_temp)))
->>>>>>> c5ded81c
         print(date12_to_rmv_temp)
 
     # 2.4 Update date12_to_rmv from exclude_ifg_index
@@ -668,25 +550,14 @@
         for index in inps.exclude_ifg_index:
             date12 = date12_orig[index-1]
             date12_to_rmv.append(date12)
-<<<<<<< HEAD
-            print((str(index)+'    '+date12))
-=======
             print(str(index)+'    '+date12)
->>>>>>> c5ded81c
 
     # 2.5 Update date12_to_rmv from exclude_date
     if inps.exclude_date:
         inps.exclude_date = ptime.yymmdd(inps.exclude_date)
-<<<<<<< HEAD
-
-        print('----------------------------------------------------------------------------')
-        print(('Drop pairs including the following dates: \n'+str(inps.exclude_date)))
-=======
         print('----------------------------------------------------------------------------')
         print('Drop pairs including the following dates: \n'+str(inps.exclude_date))
->>>>>>> c5ded81c
         date12_to_rmv_temp = []
-        
         for i in range(len(date12_orig)):
             date1, date2 = date12_orig[i].split('-')
             if (date1 in inps.exclude_date) or (date2 in inps.exclude_date):
@@ -699,11 +570,7 @@
     if inps.start_date:
         inps.start_date = ptime.yymmdd(inps.start_date)
         print('----------------------------------------------------------------------------')
-<<<<<<< HEAD
-        print(('Drop pairs with date earlier than start-date: '+inps.start_date))
-=======
         print('Drop pairs with date earlier than start-date: '+inps.start_date)
->>>>>>> c5ded81c
         min_date = int(ptime.yyyymmdd(inps.start_date))
         date12_to_rmv_temp = []
         for i in range(len(date12_orig)):
@@ -717,11 +584,7 @@
     if inps.end_date:
         inps.end_date = ptime.yymmdd(inps.end_date)
         print('----------------------------------------------------------------------------')
-<<<<<<< HEAD
-        print(('Drop pairs with date earlier than end-date: '+inps.end_date))
-=======
         print('Drop pairs with date earlier than end-date: '+inps.end_date)
->>>>>>> c5ded81c
         max_date = int(ptime.yyyymmdd(inps.end_date))
         date12_to_rmv_temp = []
         for i in range(len(date12_orig)):
@@ -742,18 +605,12 @@
         date12_to_rmv += date12_click
 
     # 4. drop duplicate date12 and sort in order
-
     date12_to_rmv = sorted(list(set(date12_to_rmv)))
     date12_keep   = sorted(list(set(date12_orig) - set(date12_to_rmv)))
     print('----------------------------------------------------------------------------')
-<<<<<<< HEAD
-    print(('number of interferograms to remove: '+str(len(date12_to_rmv))))
-    print(('number of interferograms kept     : '+str(len(date12_keep))))
-=======
     print('number of interferograms to remove: '+str(len(date12_to_rmv)))
     print('number of interferograms kept     : '+str(len(date12_keep)))
 
->>>>>>> c5ded81c
 
     ##### Calculated date12_to_drop v.s. existing date12_to_drop
     # Get list of date12 of interferograms already been marked to drop
@@ -769,6 +626,7 @@
         print('Calculated date12 to drop is the same as exsiting marked input file, skip update file attributes.')
         date12_to_rmv = []
 
+
     ##### Update date12 to drop
     if date12_to_rmv:
         ##### Update Input Files with date12_to_rmv
@@ -778,30 +636,19 @@
 
             k = readfile.read_attribute(File)['FILE_TYPE']
             # Update Mask File
-
             if k == 'interferograms' and inps.update_aux:
-<<<<<<< HEAD
-                print(('update mask file for input '+k+' file based on '+Modified_File))
-                inps.mask_file = 'mask.h5'
-                print(('writing >>> '+inps.mask_file))
-=======
                 print('update mask file for input '+k+' file based on '+Modified_File)
                 inps.mask_file = 'mask.h5'
                 print('writing >>> '+inps.mask_file)
->>>>>>> c5ded81c
                 ut.nonzero_mask(Modified_File, inps.mask_file)
+
             elif k == 'coherence' and inps.update_aux:
                 inps.coherence_file = Modified_File
-<<<<<<< HEAD
-                print(('update average spatial coherence for input '+k+' file based on: '+Modified_File))
-                outFile = 'averageSpatialCoherence.h5'
-                print(('writing >>> '+outFile))
-=======
                 print('update average spatial coherence for input '+k+' file based on: '+Modified_File)
                 outFile = 'averageSpatialCoherence.h5'
                 print('writing >>> '+outFile)
->>>>>>> c5ded81c
                 ut.temporal_average(Modified_File, outFile)
+
                 # Touch spatial average txt file of coherence if it's existed
                 coh_spatialAverage_file = os.path.splitext(Modified_File)[0]+'_spatialAverage.txt'
                 if os.path.isfile(coh_spatialAverage_file):
@@ -821,6 +668,7 @@
     print('Done.')
     return
 
+
 ########################################################################
 if __name__ == '__main__':
     main(sys.argv[1:])
