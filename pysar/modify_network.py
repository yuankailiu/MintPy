#! /usr/bin/env python2
############################################################
# Program is part of PySAR v1.2                            #
# Copyright(c) 2013, Heresh Fattahi, Zhang Yunjun          #
# Author:  Heresh Fattahi, Zhang Yunjun                    #
############################################################


import os
import sys
import argparse

import h5py
import numpy as np
import matplotlib.pyplot as plt
import matplotlib.dates as mdates

import _datetime as ptime
import _network as pnet
import _pysar_utilities as ut
import _readfile as readfile
import subset as subset


###########################  Sub Function  #############################
def nearest_neighbor(x,y, x_array, y_array):
    """ find nearest neighbour
    Input:
        x/y       : float
        x/y_array : numpy.array, temporal/perpendicular spatial baseline
    Output:
        idx : int, index of min distance - nearest neighbour
    """
    dist = np.sqrt((x_array -x)**2 + (y_array -y)**2)
    idx = np.argmin(dist)
    #idx = dist==np.min(dist)
    return idx


def reset_pairs(File):
    '''Reset/restore all pairs within the input file by set all drop_ifgram=no'''
    print("set drop_ifgram to 'no' for all interferograms for file: "+File)
    k = readfile.read_attribute(File)['FILE_TYPE']
    h5 = h5py.File(File,'r+')
    ifgram_list = sorted(h5[k].keys())
    for ifgram in ifgram_list:
        h5[k][ifgram].attrs['drop_ifgram'] = 'no'
    h5.close()
    return File


def manual_select_pairs_to_remove(File):
    '''Manually select interferograms to remove'''
    print('----------------------------------------------------------------------------')
    print('Manually select interferograms to remove')
    print('Click two dates - points - in the figure to select one pair of interferogram')
    print('repeat until you select all pairs you would like to remove')
    print('then close the figure to continue the program ...')
    print('----------------------------------------------------------------------------')
    # Display the network
    fig = plt.figure()
    ax = fig.add_subplot(111)

    date12_orig = pnet.get_date12_list(File)
    bperp_list = ut.perp_baseline_ifgram2timeseries(File)[0].tolist()
    date8_list = ptime.ifgram_date_list(File)
    ax = pnet.plot_network(ax, date12_orig, date8_list, bperp_list)
    print('display the network of interferogram of file: '+File)

    date6_list = ptime.yymmdd(date8_list)
    dates_array = np.array(ptime.date_list2vector(date8_list)[0])
    dateNum_array = mdates.date2num(dates_array)
    bperp_array = np.array(bperp_list)

    date_click = []
    date12_click = []
    def onclick(event):
        xClick = event.xdata
        yClick = event.ydata
        idx = nearest_neighbor(xClick, yClick, dateNum_array, bperp_array)
        date6 = date6_list[idx]
        print('click at '+date6)
        date_click.append(date6)
        if len(date_click)%2 == 0 and date_click[-2] != date_click[-1]:
            [m_date, s_date] = sorted(date_click[-2:])
            m_idx = date6_list.index(m_date)
            s_idx = date6_list.index(s_date)
            date12 = m_date+'-'+s_date
            if date12 in date12_orig:
                print('select date12: '+date12)
                date12_click.append(date12)
                ax.plot([dateNum_array[m_idx],dateNum_array[s_idx]], [bperp_array[m_idx],bperp_array[s_idx]], 'r', lw=4)
            else:
                 print(date12+' is not existed in input file')
        plt.draw()
    cid = fig.canvas.mpl_connect('button_press_event', onclick)
    plt.show()
    return date12_click


def modify_file_date12_list(File, date12_to_rmv, mark_attribute=False, outFile=None):
    '''Update multiple group hdf5 file using date12 to remove
    Inputs:
        File          - multi_group HDF5 file, i.e. unwrapIfgram.h5, coherence.h5
        date12_to_rmv - list of string indicating interferograms in YYMMDD-YYMMDD format
        mark_attribute- bool, if True, change 'drop_ifgram' attribute only; otherwise, write
                        resutl to a new file
        outFile       - string, output file name
    Output:
        outFile       - string, output file name, if mark_attribute=True, outFile = File
    '''
    k = readfile.read_attribute(File)['FILE_TYPE']
    print('----------------------------------------------------------------------------')
    print('file: '+File)

    if mark_attribute:
        print("set drop_ifgram to 'yes' for all interferograms to remove, and 'no' for all the others.")
        h5 = h5py.File(File,'r+')
        ifgram_list = sorted(h5[k].keys())
        for ifgram in ifgram_list:
            if h5[k][ifgram].attrs['DATE12'] in date12_to_rmv:
                h5[k][ifgram].attrs['drop_ifgram'] = 'yes'
            else:
                h5[k][ifgram].attrs['drop_ifgram'] = 'no'
        h5.close()
        outFile = File

    else:
        date12_orig = pnet.get_date12_list(File)
        date12_to_write = sorted(list(set(date12_orig) - set(date12_to_rmv)))
        print('number of interferograms in file      : '+str(len(date12_orig)))
        print('number of interferograms to keep/write: '+str(len(date12_to_write)))
        print('list   of interferograms to keep/write: ')
        print(date12_to_write)
        date12Num = len(date12_to_write)
    
        if not outFile:
            outFile = 'Modified_'+os.path.basename(File)
        print('writing >>> '+outFile)
        h5out = h5py.File(outFile, 'w')
        gg = h5out.create_group(k)

        h5 = h5py.File(File, 'r')
        igramList = sorted(h5[k].keys())
        date12_list = ptime.list_ifgram2date12(igramList)
        prog_bar = ptime.progress_bar(maxValue=date12Num, prefix='writing: ')
        for i in range(date12Num):
            date12 = date12_to_write[i]
            idx = date12_orig.index(date12)
            igram = igramList[idx]
    
            data = h5[k][igram].get(igram)[:]
            group = gg.create_group(igram)
            dset = group.create_dataset(igram, data=data, compression='gzip')
            for key, value in h5[k][igram].attrs.items():
                group.attrs[key] = value
            group.attrs['drop_ifgram'] = 'no'
            prog_bar.update(i+1, suffix=date12_list[i])
        prog_bar.close()
        h5.close()
        h5out.close()
        print('finished writing >>> '+outFile)
    
    return outFile


def read_template2inps(template_file, inps=None):
    '''Read input template options into Namespace inps'''
    if not inps:
        inps = cmdLineParse()

    template = readfile.read_template(inps.template_file)
    key_list = list(template.keys())

    # Coherence-based network modification
    prefix = 'pysar.network.'

    key = prefix+'coherenceBased'
    if key in key_list and template[key] in ['auto','yes']:
        inps.coherence_based = True

    key = prefix+'keepMinSpanTree'
    if key in key_list and template[key] in ['no']:
        inps.keep_mst = False

    key = prefix+'coherenceFile'
    if key in key_list:
        if template[key] == 'auto':
            inps.coherence_file = 'coherence.h5'
        else:
            inps.coherence_file = template[key]

    # find coherence file from input files if inps.coherence_file does not exists.
    if inps.coherence_based and not os.path.isfile(inps.coherence_file):
        k_list = [readfile.read_attribute(f)['FILE_TYPE'] for f in inps.file]
        try:
            coh_file_idx = k_list.index('coherence')
        except ValueError:
            print('No coherence file found! Can not use coherence-based method without it.')
        inps.coherence_file = inps.file[coh_file_idx]

    key = prefix+'minCoherence'
    if key in key_list:
        if template[key] == 'auto':
            inps.min_coherence = 0.7
        else:
            inps.min_coherence = float(template[key])

    key = prefix+'maskFile'
    if key in key_list:
        value = template[key]
        if value == 'auto':
            try:    inps.mask_file = ut.get_file_list(['maskLand.h5','mask.h5'])[0]
            except: inps.mask_file = None
        elif value == 'no':
            inps.mask_file = None
        else:
            inps.mask_file = value

    key = prefix+'maskAoi.yx'
    if key in key_list:
        value = template[key]
        if value in ['auto','no']:
            inps.aoi_pix_box = None
        else:
            tmp = [i.strip() for i in value.split(',')]
            sub_y = sorted([int(i.strip()) for i in tmp[0].split(':')])
            sub_x = sorted([int(i.strip()) for i in tmp[1].split(':')])
            inps.aoi_pix_box = (sub_x[0], sub_y[0], sub_x[1], sub_y[1])

    key = prefix+'maskAoi.lalo'
    if key in key_list:
        value = template[key]
        if value in ['auto','no']:
            inps.aoi_geo_box = None
        else:
            tmp = [i.strip() for i in value.split(',')]
            sub_lat = sorted([float(i.strip()) for i in tmp[0].split(':')])
            sub_lon = sorted([float(i.strip()) for i in tmp[1].split(':')])
            inps.aoi_geo_box = (sub_lon[0], sub_lat[1], sub_lon[1], sub_lat[0])
<<<<<<< HEAD
            # Check lookup file
            if not inps.lookup_file:
                print 'Warning: no lookup table file found! Can not use '+key+' option without it.'
                print 'skip this option.'
=======
            # Check trans file
            try:
                inps.trans_file = ut.get_file_list(inps.trans_file)[0]
            except:
                inps.trans_file = None
                print('Warning: no mapping transformation file found! Can not use '+key+' option without it.')
                print('skip this option.')
>>>>>>> 0735328f
                inps.aoi_pix_box = None


    ## Network Modification based on thresholds
    key = prefix+'tempBaseMax'
    if key in key_list:
        value = template[key]
        if value not in ['auto','no']:
            inps.max_temp_baseline = float(value)

    key = prefix+'perpBaseMax'
    if key in key_list:
        value = template[key]
        if value not in ['auto','no']:
            inps.max_perp_baseline = float(value)

    key = prefix+'referenceFile'
    if key in key_list:
        value = template[key]
        if value in ['auto','no']:
            inps.reference_file = None
        else:
            inps.reference_file = value

    key = prefix+'excludeDate'
    if key in key_list:
        value = template[key]
        if value not in ['auto','no']:
            inps.exclude_date = [i for i in value.replace(',',' ').split()]

    key = prefix+'excludeIfgIndex'
    if key in key_list:
        value = template[key]
        if value not in ['auto','no']:
            inps.exclude_ifg_index = [i for i in value.replace(',',' ').split()]

    key = prefix+'startDate'
    if key in key_list:
        value = template[key]
        if value not in ['auto','no']:
            inps.start_date = ptime.yymmdd(value)

    key = prefix+'endDate'
    if key in key_list:
        value = template[key]
        if value not in ['auto','no']:
            inps.end_date = ptime.yymmdd(value)

    return inps


###############################  Usage  ################################
EXAMPLE='''example:
  modify_network.py unwrapIfgram.h5 coherence.h5 --template pysarApp_template.txt
  modify_network.py unwrapIfgram.h5 coherence.h5 --reset

  modify_network.py unwrapIfgram.h5 coherence.h5 -t 365 -b 200
  modify_network.py unwrapIfgram.h5 coherence.h5 --coherence-base coherence.h5 --mask Mask.h5 --min-coherence 0.7
  modify_network.py unwrapIfgram.h5 -r Modified_coherence.h5
  modify_network.py unwrapIfgram.h5 --start-date 20080520  --end-date 20110101
  modify_network.py unwrapIfgram.h5 --exclude-date 20080520 20090816
  modify_network.py unwrapIfgram.h5 --exclude-ifg-index 3:9 11 23
  modify_network.py unwrapIfgram.h5 --manual
'''

TEMPLATE='''
## 2. Modify Network (optional)
## Coherence-based network modification = MST + Threshold, by default
## 1) calculate a average coherence value for each interferogram using spatial coherence and input mask (with AOI)
## 2) find a minimum spanning tree (MST) network with inverse of average coherence as weight (keepMinSpanTree)
## 3) for all interferograms except for MST's, exclude those with average coherence < minCoherence.
pysar.network.coherenceBased  = auto  #[yes / no], auto for yes, exclude interferograms with coherence < minCoherence
pysar.network.keepMinSpanTree = auto  #[yes / no], auto for yes, keep interferograms in Min Span Tree network
pysar.network.coherenceFile   = auto  #[filename], auto for coherence.h5
pysar.network.minCoherence    = auto  #[0.0-1.0], auto for 0.7
pysar.network.maskFile        = auto  #[file name, no], auto for mask.h5, no for all pixels
pysar.network.maskAoi.yx      = auto  #[y0:y1,x0:x1 / no], auto for no, area of interest for coherence calculation
pysar.network.maskAoi.lalo    = auto  #[lat0:lat1,lon0:lon1 / no], auto for no - use the whole area

pysar.network.tempBaseMax     = auto  #[1-inf, no], auto for no, maximum temporal baseline in days
pysar.network.perpBaseMax     = auto  #[1-inf, no], auto for no, maximum perpendicular spatial baseline in meter
pysar.network.referenceFile   = auto  #[date12_list.txt / Modified_unwrapIfgram.h5 / no], auto for no
pysar.network.excludeDate     = auto  #[20080520,20090817 / no], auto for no
pysar.network.excludeIfgIndex = auto  #[1:5,25 / no], auto for no, list of interferogram number starting from 1
pysar.network.startDate       = auto  #[20090101 / no], auto for no
pysar.network.endDate         = auto  #[20110101 / no], auto for no
'''

def cmdLineParse():
    parser = argparse.ArgumentParser(description='Modify the network of interferograms',\
                                     formatter_class=argparse.RawTextHelpFormatter,\
                                     epilog=EXAMPLE)
    parser.add_argument('file', nargs='+',\
                        help='Files to modify/drop network.\n'\
                             'i.e. unwrapIfgram.h5, wrapIfgram.h5, coherence.h5, ...')
    parser.add_argument('--reset', action='store_true',\
                        help='restore all interferograms existed in the file, by marking all drop_ifgram=no')
    parser.add_argument('--write-file', dest='mark_attribute', action='store_false',\
                        help='write new file instead of mark dropped interferograms in attribute')
    parser.add_argument('--plot', action='store_true',\
                        help='plot and save the result to image files.')
    parser.add_argument('--noaux', dest='update_aux', action='store_false',\
                        help='Do not update auxilary files, e.g.\n'+\
                             'mask.h5 from unwrapIfgram.h5 or averageSpatialCoherence.h5 from coherence.h5')

    parser.add_argument('-t', dest='max_temp_baseline', type=float, help='temporal baseline threshold/maximum in days')
    parser.add_argument('-b', dest='max_perp_baseline', type=float, help='perpendicular baseline threshold/maximum in meters')

    parser.add_argument('-r','--reference', dest='reference_file',\
                        help='Reference hdf5 / list file with network information.\n'\
                             'i.e. Modified_unwrapIfgram.h5, Pairs.list')
    parser.add_argument('--template', dest='template_file', help='Template file with input options:\n'+TEMPLATE+'\n')

    parser.add_argument('--exclude-ifg-index', dest='exclude_ifg_index', nargs='*',\
                        help='index of interferograms to remove/drop.\n1 as the first')
    parser.add_argument('--exclude-date', dest='exclude_date', nargs='*',\
                        help='date(s) to remove/drop, all interferograms included date(s) will be removed')
    parser.add_argument('--start-date','--min-date', dest='start_date',\
                        help='remove/drop interferograms with date earlier than start-date in YYMMDD or YYYYMMDD format')
    parser.add_argument('--end-date','--max-date', dest='end_date',\
                        help='remove/drop interferograms with date later than end-date in YYMMDD or YYYYMMDD format')

    # Coherence-based network
    cohBased = parser.add_argument_group('Coherence-based Network',\
                                               'Drop/modify network based on spatial coherence')
    cohBased.add_argument('--coherence-based', dest='coherence_based', action='store_true',\
                          help='Enable coherence-based network modification')
    cohBased.add_argument('--no-mst', dest='keep_mst', action='store_false',\
                          help='Do not keep interferograms in Min Span Tree network based on inversed mean coherene')
    cohBased.add_argument('--coherence', dest='coherence_file', default='coherence.h5',\
                          help='Coherence file used to calculate average value for each interferograms\n'+\
                               'Input coherence file should have the same network as input file(s)\n'+\
                               'default: coherence.h5')
    cohBased.add_argument('--mask', dest='mask_file',\
                          help='Mask file used to calculate the spatial coherence\n'\
                               'Will use the whole area if not assigned')
    cohBased.add_argument('--min-coherence', dest='min_coherence', type=float, default=0.7,\
                          help='Minimum coherence value')
    cohBased.add_argument('--lookup', dest='lookup_file',\
                          help='Lookup table/mapping transformation file for geo/radar coordinate conversion.\n'+\
                               'Needed for mask AOI in lalo')

    # Manually select network
    manual = parser.add_argument_group('Manual Network', 'Manually select/drop/modify network')
    manual.add_argument('--manual', dest='disp_network', action='store_true',\
                        help='display network to manually choose line/interferogram to remove')

    inps = parser.parse_args()
    inps.aoi_geo_box = None
    inps.aoi_pix_box = None
    if not inps.lookup_file:
        inps.lookup_file = ut.get_lookup_file()

    return inps


#########################  Main Function  ##############################
def main(argv):
    ##### Read Inputs
    inps = cmdLineParse()
    inps.file = ut.get_file_list(inps.file)
    date12_orig = pnet.get_date12_list(inps.file[0])
    print('input file(s) to be modified: '+str(inps.file))
    print('number of interferograms: '+str(len(date12_orig)))
    atr = readfile.read_attribute(inps.file[0])

    # Update inps if template is input
    if inps.template_file:
        inps = read_template2inps(inps.template_file, inps)

    if all(not i for i in [inps.reference_file, inps.max_temp_baseline, inps.max_perp_baseline,\
                           inps.exclude_ifg_index, inps.exclude_date, inps.coherence_based,\
                           inps.start_date, inps.end_date, inps.reset]):
        # Display network for manually modification when there is no other modification input.
        print 'No input option found to remove interferogram'
        if inps.template_file:
            print 'Keep all interferograms by enable --reset option'
            inps.reset = True
        else:
            print 'To manually modify network, please use --manual option '
            return

    if inps.reset:
        print('----------------------------------------------------------------------------')
        for file in inps.file:
            reset_pairs(file)
        mean_coh_txt_file = os.path.splitext(inps.coherence_file)[0]+'_spatialAverage.txt'
        if os.path.isfile(mean_coh_txt_file):
            rmCmd = 'rm '+mean_coh_txt_file
<<<<<<< HEAD
            #print rmCmd
            #os.system(rmCmd)
        return


=======
            print(rmCmd)
            os.system(rmCmd)

        return

    if all(not i for i in [inps.reference_file, inps.max_temp_baseline, inps.max_perp_baseline,\
                           inps.exclude_ifg_index, inps.exclude_date, inps.coherence_based, inps.start_date, inps.end_date]):
        # Display network for manually modification when there is no other modification input.
        print('No input option found to remove interferogram')
        print('To manually modify network, please use --manual option ')
        return
    
>>>>>>> 0735328f
    # Convert index : input to continous index list
    if inps.exclude_ifg_index:
        ifg_index = list(inps.exclude_ifg_index)
        inps.exclude_ifg_index = []
        for index in ifg_index:
            index_temp = [int(i) for i in index.split(':')]
            index_temp.sort()
            if len(index_temp)==2:
                for j in range(index_temp[0], index_temp[1]+1):
                    inps.exclude_ifg_index.append(j)
            elif len(index_temp)==1:
                inps.exclude_ifg_index.append(int(index))
            else:
                print('Unrecoganized input: '+index)
        inps.exclude_ifg_index = sorted(inps.exclude_ifg_index)
        if max(inps.exclude_ifg_index) > len(date12_orig):
            raise Exception('Input index out of range!\n'+\
                            'input index:'+str(inps.exclude_ifg_index)+'\n'+\
                            'index range of file: '+str(len(date12_orig)))

    ##### Get date12_to_rmv
    date12_to_rmv = []

    # 1. Update date12_to_rmv from reference file
    if inps.reference_file:
<<<<<<< HEAD
        date12_to_keep = pnet.get_date12_list(inps.reference_file, check_drop_ifgram=True)
        print '----------------------------------------------------------------------------'
        print 'use reference pairs info from file: '+inps.reference_file
        print 'number of interferograms in reference: '+str(len(date12_to_keep))
        print 'date12 not in reference file:'
        date12_to_rmv_temp = []
        for date12 in date12_orig:
            if date12 not in date12_to_keep:
                date12_to_rmv.append(date12)
                date12_to_rmv_temp.append(date12)
        print date12_to_rmv_temp
=======
        date12_to_keep = pnet.get_date12_list(inps.reference_file)
        print('----------------------------------------------------------------------------')
        print('use reference pairs info from file: '+inps.reference_file)
        print('number of interferograms in reference: '+str(len(date12_to_keep)))
        print('date12 not in reference file:')
        for date12 in date12_orig:
            if date12 not in date12_to_keep:
                date12_to_rmv.append(date12)
                print(date12)
>>>>>>> 0735328f

    # 2.1 Update date12_to_rmv from coherence file
    if inps.coherence_based and os.path.isfile(inps.coherence_file):
        print('----------------------------------------------------------------------------')
        print('use coherence-based network modification from coherence file: '+inps.coherence_file)
        # check mask AOI in lalo
<<<<<<< HEAD
        if inps.aoi_geo_box and inps.lookup_file:
            print 'input AOI in (lon0, lat1, lon1, lat0): '+str(inps.aoi_geo_box)
            inps.aoi_pix_box = subset.bbox_geo2radar(inps.aoi_geo_box, atr, inps.lookup_file) 
=======
        if inps.aoi_geo_box and inps.trans_file:
            print('input AOI in (lon0, lat1, lon1, lat0): '+str(inps.aoi_geo_box))
            inps.aoi_pix_box = subset.bbox_geo2radar(inps.aoi_geo_box, atr, inps.trans_file) 
>>>>>>> 0735328f
        if inps.aoi_pix_box:
            # check mask AOI within the data coverage
            inps.aoi_pix_box = subset.check_box_within_data_coverage(inps.aoi_pix_box, atr)
            print('input AOI in (x0,y0,x1,y1): '+str(inps.aoi_pix_box))

        # Calculate spatial average coherence
        coh_list, coh_date12_list = ut.spatial_average(inps.coherence_file, inps.mask_file,\
                                                           inps.aoi_pix_box, saveList=True)

        # MST network
        if inps.keep_mst:
            print('Get minimum spanning tree (MST) of interferograms with inverse of coherence.')
            print('date12 with 1) average coherence < '+str(inps.min_coherence)+' AND 2) not in MST network: ')
            mst_date12_list = pnet.threshold_coherence_based_mst(coh_date12_list, coh_list)
        else:
            print('date12 with average coherence < '+str(inps.min_coherence))
            mst_date12_list = []

        date12_to_rmv_temp = []
        for i in range(len(coh_date12_list)):
            date12 = coh_date12_list[i]
            if coh_list[i] < inps.min_coherence and date12 not in mst_date12_list:
                date12_to_rmv.append(date12)
<<<<<<< HEAD
                date12_to_rmv_temp.append(date12)
        print date12_to_rmv_temp

=======
                print(date12)

    # 2.2 Update date12_to_rmv from perp baseline threshold
    if inps.max_perp_baseline:
        print('----------------------------------------------------------------------------')
        print('Drop pairs with perpendicular spatial baseline > '+str(inps.max_perp_baseline)+' meters')
        ifg_bperp_list = pnet.igram_perp_baseline_list(inps.file[0])
        for i in range(len(ifg_bperp_list)):
            if ifg_bperp_list[i] > inps.max_perp_baseline:
                date12 = date12_orig[i]
                date12_to_rmv.append(date12)
                print(date12)
>>>>>>> 0735328f

    # 2.2 Update date12_to_rmv from temp baseline threshold
    if inps.max_temp_baseline:
        print('----------------------------------------------------------------------------')
        print('Drop pairs with temporal baseline > '+str(inps.max_temp_baseline)+' days')
        date8_list = ptime.ifgram_date_list(inps.file[0])
        date6_list = ptime.yymmdd(date8_list)
        tbase_list = ptime.date_list2tbase(date8_list)[0]
        date12_to_rmv_temp = []
        for i in range(len(date12_orig)):
            date1, date2 = date12_orig[i].split('-')
            idx1 = date6_list.index(date1)
            idx2 = date6_list.index(date2)
            t_diff = tbase_list[idx2] - tbase_list[idx1]
            if t_diff > inps.max_temp_baseline:
                date12 = date12_orig[i]
                date12_to_rmv.append(date12)
<<<<<<< HEAD
                date12_to_rmv_temp.append(date12)
        print 'number of pairs to drop: %d' % (len(date12_to_rmv_temp))
        print date12_to_rmv_temp

    # 2.3 Update date12_to_rmv from perp baseline threshold
    if inps.max_perp_baseline:
        print '----------------------------------------------------------------------------'
        print 'Drop pairs with perpendicular spatial baseline > '+str(inps.max_perp_baseline)+' meters'
        ifg_bperp_list = pnet.igram_perp_baseline_list(inps.file[0])
        date12_to_rmv_temp = []
        for i in range(len(ifg_bperp_list)):
            if abs(ifg_bperp_list[i]) > inps.max_perp_baseline:
                date12 = date12_orig[i]
                date12_to_rmv.append(date12)
                date12_to_rmv_temp.append(date12)
        print 'number of pairs to drop: %d' % (len(date12_to_rmv_temp))
        print date12_to_rmv_temp
=======
                print(date12)
>>>>>>> 0735328f

    # 2.4 Update date12_to_rmv from exclude_ifg_index
    if inps.exclude_ifg_index:
        print('----------------------------------------------------------------------------')
        print('drop date12/pair with the following index number:')
        for index in inps.exclude_ifg_index:
            date12 = date12_orig[index-1]
            date12_to_rmv.append(date12)
            print(str(index)+'    '+date12)

    # 2.5 Update date12_to_rmv from exclude_date
    if inps.exclude_date:
        inps.exclude_date = ptime.yymmdd(inps.exclude_date)
<<<<<<< HEAD
        print '----------------------------------------------------------------------------'
        print 'Drop pairs including the following dates: \n'+str(inps.exclude_date)
        date12_to_rmv_temp = []
=======
        print('----------------------------------------------------------------------------')
        print('Drop pairs including the following dates: \n'+str(inps.exclude_date))
>>>>>>> 0735328f
        for i in range(len(date12_orig)):
            date1, date2 = date12_orig[i].split('-')
            if (date1 in inps.exclude_date) or (date2 in inps.exclude_date):
                date12 = date12_orig[i]
                date12_to_rmv.append(date12)
<<<<<<< HEAD
                date12_to_rmv_temp.append(date12)
        print date12_to_rmv_temp
=======
                print(date12)
>>>>>>> 0735328f

    # 2.6 Update date12_to_rmv from start_date
    if inps.start_date:
        inps.start_date = ptime.yymmdd(inps.start_date)
        print('----------------------------------------------------------------------------')
        print('Drop pairs with date earlier than start-date: '+inps.start_date)
        min_date = int(ptime.yyyymmdd(inps.start_date))
        date12_to_rmv_temp = []
        for i in range(len(date12_orig)):
            date12 = date12_orig[i]
            if any(int(j) < min_date for j in ptime.yyyymmdd(date12.split('-'))):
                date12_to_rmv.append(date12)
<<<<<<< HEAD
                date12_to_rmv_temp.append(date12)
        print date12_to_rmv_temp
=======
                print(date12)
>>>>>>> 0735328f

    # 2.7 Update date12_to_rmv from end_date
    if inps.end_date:
        inps.end_date = ptime.yymmdd(inps.end_date)
        print('----------------------------------------------------------------------------')
        print('Drop pairs with date earlier than end-date: '+inps.end_date)
        max_date = int(ptime.yyyymmdd(inps.end_date))
        date12_to_rmv_temp = []
        for i in range(len(date12_orig)):
            date12 = date12_orig[i]
            if any(int(j) > max_date for j in ptime.yyyymmdd(date12.split('-'))):
                date12_to_rmv.append(date12)
<<<<<<< HEAD
                date12_to_rmv_temp.append(date12)
        print date12_to_rmv_temp
=======
                print(date12)
>>>>>>> 0735328f

    # 3. Manually drop pairs
    if inps.disp_network:
        date12_click = manual_select_pairs_to_remove(inps.file[0])
        for date12 in list(date12_click):
            if date12 not in date12_orig:
                date12_click.remove(date12)
        print('date12 selected to remove:')
        print(date12_click)
        date12_to_rmv += date12_click

    # 4. drop duplicate date12 and sort in order
<<<<<<< HEAD
    date12_to_rmv = sorted(list(set(date12_to_rmv)))
    date12_keep   = sorted(list(set(date12_orig) - set(date12_to_rmv)))
    print '----------------------------------------------------------------------------'
    print 'number of interferograms to remove: '+str(len(date12_to_rmv))
    print 'number of interferograms kept     : '+str(len(date12_keep))

=======
    date12_to_rmv = list(set(date12_to_rmv))
    date12_to_rmv = sorted(date12_to_rmv)
    print('----------------------------------------------------------------------------')
    print('number of interferograms to remove: '+str(len(date12_to_rmv)))
    print('list   of interferograms to remove:')
    print(date12_to_rmv)
>>>>>>> 0735328f

    ##### Calculated date12_to_drop v.s. existing date12_to_drop
    # Get list of date12 of interferograms already been marked to drop
    k = readfile.read_attribute(inps.file[0])['FILE_TYPE']
    h5 = h5py.File(inps.file[0], 'r')
    ifgram_list_all = sorted(h5[k].keys())
    ifgram_list_keep = ut.check_drop_ifgram(h5, print_msg=False)
    ifgram_list_dropped = sorted(list(set(ifgram_list_all) - set(ifgram_list_keep)))
    date12_list_dropped = ptime.list_ifgram2date12(ifgram_list_dropped)
    h5.close()

    if date12_to_rmv == date12_list_dropped and inps.mark_attribute:
<<<<<<< HEAD
        print 'Calculated date12 to drop is the same as exsiting marked input file, skip update file attributes.'
        date12_to_rmv = []
=======
        print('Calculated date12 to drop is the same as exsiting marked input file, skip update file attributes.')
        return
>>>>>>> 0735328f


    ##### Update date12 to drop
    if date12_to_rmv:
        ##### Update Input Files with date12_to_rmv
        Modified_CoherenceFile = 'Modified_coherence.h5'
        for File in inps.file:
            Modified_File = modify_file_date12_list(File, date12_to_rmv, inps.mark_attribute)

            k = readfile.read_attribute(File)['FILE_TYPE']
            # Update Mask File
<<<<<<< HEAD
            if k == 'interferograms' and inps.update_aux:
                print 'update mask file for input '+k+' file based on '+Modified_File
=======
            if k == 'interferograms':
                print('update mask file for input '+k+' file based on '+Modified_File)
>>>>>>> 0735328f
                inps.mask_file = 'mask.h5'
                print('writing >>> '+inps.mask_file)
                ut.nonzero_mask(Modified_File, inps.mask_file)
<<<<<<< HEAD

            elif k == 'coherence' and inps.update_aux:
                inps.coherence_file = Modified_File
                print 'update average spatial coherence for input '+k+' file based on: '+Modified_File
=======
            elif k == 'coherence':
                print('update average spatial coherence for input '+k+' file based on: '+Modified_File)
>>>>>>> 0735328f
                outFile = 'averageSpatialCoherence.h5'
                print('writing >>> '+outFile)
                ut.temporal_average(Modified_File, outFile)
<<<<<<< HEAD

                # Touch spatial average txt file of coherence if it's existed
                coh_spatialAverage_file = os.path.splitext(Modified_File)[0]+'_spatialAverage.txt'
                if os.path.isfile(coh_spatialAverage_file):
                    touchCmd = 'touch '+coh_spatialAverage_file
                    print touchCmd
                    os.system(touchCmd)

    # Plot result
    if inps.plot:
        print '\nplot modified network and save to file.'
        plotCmd = 'plot_network.py '+inps.coherence_file+' --coherence '+inps.coherence_file+' --nodisplay'
        if inps.template_file:
            plotCmd += ' --template '+inps.template_file
        print plotCmd
        os.system(plotCmd)

    print 'Done.'
    return
=======
                Modified_CoherenceFile = Modified_File
    
        # Plot result
        if inps.plot:
            print('\nplot modified network and save to file.')
            plotCmd = 'plot_network.py '+Modified_File+' --coherence '+Modified_CoherenceFile+' --nodisplay'
            if inps.mask_file:
                plotCmd += ' --mask '+inps.mask_file
            print(plotCmd)
            os.system(plotCmd)
        
        print('Done.')
        return
    else:
        print('No new interferograms to drop, skip update.')
        return
>>>>>>> 0735328f


########################################################################
if __name__ == '__main__':
    main(sys.argv[1:])


<|MERGE_RESOLUTION|>--- conflicted
+++ resolved
@@ -238,20 +238,11 @@
             sub_lat = sorted([float(i.strip()) for i in tmp[0].split(':')])
             sub_lon = sorted([float(i.strip()) for i in tmp[1].split(':')])
             inps.aoi_geo_box = (sub_lon[0], sub_lat[1], sub_lon[1], sub_lat[0])
-<<<<<<< HEAD
+
             # Check lookup file
             if not inps.lookup_file:
-                print 'Warning: no lookup table file found! Can not use '+key+' option without it.'
-                print 'skip this option.'
-=======
-            # Check trans file
-            try:
-                inps.trans_file = ut.get_file_list(inps.trans_file)[0]
-            except:
-                inps.trans_file = None
-                print('Warning: no mapping transformation file found! Can not use '+key+' option without it.')
+                print('Warning: no lookup table file found! Can not use '+key+' option without it.')
                 print('skip this option.')
->>>>>>> 0735328f
                 inps.aoi_pix_box = None
 
 
@@ -441,26 +432,9 @@
         mean_coh_txt_file = os.path.splitext(inps.coherence_file)[0]+'_spatialAverage.txt'
         if os.path.isfile(mean_coh_txt_file):
             rmCmd = 'rm '+mean_coh_txt_file
-<<<<<<< HEAD
             #print rmCmd
             #os.system(rmCmd)
         return
-
-
-=======
-            print(rmCmd)
-            os.system(rmCmd)
-
-        return
-
-    if all(not i for i in [inps.reference_file, inps.max_temp_baseline, inps.max_perp_baseline,\
-                           inps.exclude_ifg_index, inps.exclude_date, inps.coherence_based, inps.start_date, inps.end_date]):
-        # Display network for manually modification when there is no other modification input.
-        print('No input option found to remove interferogram')
-        print('To manually modify network, please use --manual option ')
-        return
-    
->>>>>>> 0735328f
     # Convert index : input to continous index list
     if inps.exclude_ifg_index:
         ifg_index = list(inps.exclude_ifg_index)
@@ -486,44 +460,29 @@
 
     # 1. Update date12_to_rmv from reference file
     if inps.reference_file:
-<<<<<<< HEAD
+
         date12_to_keep = pnet.get_date12_list(inps.reference_file, check_drop_ifgram=True)
-        print '----------------------------------------------------------------------------'
-        print 'use reference pairs info from file: '+inps.reference_file
-        print 'number of interferograms in reference: '+str(len(date12_to_keep))
-        print 'date12 not in reference file:'
+        print('----------------------------------------------------------------------------')
+        print('use reference pairs info from file: '+inps.reference_file)
+        print('number of interferograms in reference: '+str(len(date12_to_keep)))
+        print('date12 not in reference file:')
         date12_to_rmv_temp = []
         for date12 in date12_orig:
             if date12 not in date12_to_keep:
                 date12_to_rmv.append(date12)
                 date12_to_rmv_temp.append(date12)
         print date12_to_rmv_temp
-=======
-        date12_to_keep = pnet.get_date12_list(inps.reference_file)
-        print('----------------------------------------------------------------------------')
-        print('use reference pairs info from file: '+inps.reference_file)
-        print('number of interferograms in reference: '+str(len(date12_to_keep)))
-        print('date12 not in reference file:')
-        for date12 in date12_orig:
-            if date12 not in date12_to_keep:
-                date12_to_rmv.append(date12)
-                print(date12)
->>>>>>> 0735328f
 
     # 2.1 Update date12_to_rmv from coherence file
     if inps.coherence_based and os.path.isfile(inps.coherence_file):
         print('----------------------------------------------------------------------------')
         print('use coherence-based network modification from coherence file: '+inps.coherence_file)
         # check mask AOI in lalo
-<<<<<<< HEAD
+
         if inps.aoi_geo_box and inps.lookup_file:
-            print 'input AOI in (lon0, lat1, lon1, lat0): '+str(inps.aoi_geo_box)
+            print('input AOI in (lon0, lat1, lon1, lat0): '+str(inps.aoi_geo_box))
             inps.aoi_pix_box = subset.bbox_geo2radar(inps.aoi_geo_box, atr, inps.lookup_file) 
-=======
-        if inps.aoi_geo_box and inps.trans_file:
-            print('input AOI in (lon0, lat1, lon1, lat0): '+str(inps.aoi_geo_box))
-            inps.aoi_pix_box = subset.bbox_geo2radar(inps.aoi_geo_box, atr, inps.trans_file) 
->>>>>>> 0735328f
+            
         if inps.aoi_pix_box:
             # check mask AOI within the data coverage
             inps.aoi_pix_box = subset.check_box_within_data_coverage(inps.aoi_pix_box, atr)
@@ -547,24 +506,9 @@
             date12 = coh_date12_list[i]
             if coh_list[i] < inps.min_coherence and date12 not in mst_date12_list:
                 date12_to_rmv.append(date12)
-<<<<<<< HEAD
+
                 date12_to_rmv_temp.append(date12)
-        print date12_to_rmv_temp
-
-=======
-                print(date12)
-
-    # 2.2 Update date12_to_rmv from perp baseline threshold
-    if inps.max_perp_baseline:
-        print('----------------------------------------------------------------------------')
-        print('Drop pairs with perpendicular spatial baseline > '+str(inps.max_perp_baseline)+' meters')
-        ifg_bperp_list = pnet.igram_perp_baseline_list(inps.file[0])
-        for i in range(len(ifg_bperp_list)):
-            if ifg_bperp_list[i] > inps.max_perp_baseline:
-                date12 = date12_orig[i]
-                date12_to_rmv.append(date12)
-                print(date12)
->>>>>>> 0735328f
+        print(date12_to_rmv_temp)
 
     # 2.2 Update date12_to_rmv from temp baseline threshold
     if inps.max_temp_baseline:
@@ -582,15 +526,14 @@
             if t_diff > inps.max_temp_baseline:
                 date12 = date12_orig[i]
                 date12_to_rmv.append(date12)
-<<<<<<< HEAD
                 date12_to_rmv_temp.append(date12)
-        print 'number of pairs to drop: %d' % (len(date12_to_rmv_temp))
-        print date12_to_rmv_temp
+        print('number of pairs to drop: %d' % (len(date12_to_rmv_temp)))
+        print(date12_to_rmv_temp)
 
     # 2.3 Update date12_to_rmv from perp baseline threshold
     if inps.max_perp_baseline:
-        print '----------------------------------------------------------------------------'
-        print 'Drop pairs with perpendicular spatial baseline > '+str(inps.max_perp_baseline)+' meters'
+        print('----------------------------------------------------------------------------')
+        print('Drop pairs with perpendicular spatial baseline > '+str(inps.max_perp_baseline)+' meters')
         ifg_bperp_list = pnet.igram_perp_baseline_list(inps.file[0])
         date12_to_rmv_temp = []
         for i in range(len(ifg_bperp_list)):
@@ -598,11 +541,8 @@
                 date12 = date12_orig[i]
                 date12_to_rmv.append(date12)
                 date12_to_rmv_temp.append(date12)
-        print 'number of pairs to drop: %d' % (len(date12_to_rmv_temp))
+        print('number of pairs to drop: %d' % (len(date12_to_rmv_temp)))
         print date12_to_rmv_temp
-=======
-                print(date12)
->>>>>>> 0735328f
 
     # 2.4 Update date12_to_rmv from exclude_ifg_index
     if inps.exclude_ifg_index:
@@ -616,25 +556,18 @@
     # 2.5 Update date12_to_rmv from exclude_date
     if inps.exclude_date:
         inps.exclude_date = ptime.yymmdd(inps.exclude_date)
-<<<<<<< HEAD
-        print '----------------------------------------------------------------------------'
-        print 'Drop pairs including the following dates: \n'+str(inps.exclude_date)
+
+        print('----------------------------------------------------------------------------')
+        print('Drop pairs including the following dates: \n'+str(inps.exclude_date))
         date12_to_rmv_temp = []
-=======
-        print('----------------------------------------------------------------------------')
-        print('Drop pairs including the following dates: \n'+str(inps.exclude_date))
->>>>>>> 0735328f
+        
         for i in range(len(date12_orig)):
             date1, date2 = date12_orig[i].split('-')
             if (date1 in inps.exclude_date) or (date2 in inps.exclude_date):
                 date12 = date12_orig[i]
                 date12_to_rmv.append(date12)
-<<<<<<< HEAD
                 date12_to_rmv_temp.append(date12)
-        print date12_to_rmv_temp
-=======
-                print(date12)
->>>>>>> 0735328f
+        print(date12_to_rmv_temp)
 
     # 2.6 Update date12_to_rmv from start_date
     if inps.start_date:
@@ -647,12 +580,8 @@
             date12 = date12_orig[i]
             if any(int(j) < min_date for j in ptime.yyyymmdd(date12.split('-'))):
                 date12_to_rmv.append(date12)
-<<<<<<< HEAD
                 date12_to_rmv_temp.append(date12)
-        print date12_to_rmv_temp
-=======
-                print(date12)
->>>>>>> 0735328f
+        print(date12_to_rmv_temp)
 
     # 2.7 Update date12_to_rmv from end_date
     if inps.end_date:
@@ -665,12 +594,8 @@
             date12 = date12_orig[i]
             if any(int(j) > max_date for j in ptime.yyyymmdd(date12.split('-'))):
                 date12_to_rmv.append(date12)
-<<<<<<< HEAD
                 date12_to_rmv_temp.append(date12)
-        print date12_to_rmv_temp
-=======
-                print(date12)
->>>>>>> 0735328f
+        print(date12_to_rmv_temp)
 
     # 3. Manually drop pairs
     if inps.disp_network:
@@ -683,21 +608,12 @@
         date12_to_rmv += date12_click
 
     # 4. drop duplicate date12 and sort in order
-<<<<<<< HEAD
+
     date12_to_rmv = sorted(list(set(date12_to_rmv)))
     date12_keep   = sorted(list(set(date12_orig) - set(date12_to_rmv)))
-    print '----------------------------------------------------------------------------'
-    print 'number of interferograms to remove: '+str(len(date12_to_rmv))
-    print 'number of interferograms kept     : '+str(len(date12_keep))
-
-=======
-    date12_to_rmv = list(set(date12_to_rmv))
-    date12_to_rmv = sorted(date12_to_rmv)
     print('----------------------------------------------------------------------------')
     print('number of interferograms to remove: '+str(len(date12_to_rmv)))
-    print('list   of interferograms to remove:')
-    print(date12_to_rmv)
->>>>>>> 0735328f
+    print('number of interferograms kept     : '+str(len(date12_keep)))
 
     ##### Calculated date12_to_drop v.s. existing date12_to_drop
     # Get list of date12 of interferograms already been marked to drop
@@ -710,14 +626,8 @@
     h5.close()
 
     if date12_to_rmv == date12_list_dropped and inps.mark_attribute:
-<<<<<<< HEAD
-        print 'Calculated date12 to drop is the same as exsiting marked input file, skip update file attributes.'
+        print('Calculated date12 to drop is the same as exsiting marked input file, skip update file attributes.')
         date12_to_rmv = []
-=======
-        print('Calculated date12 to drop is the same as exsiting marked input file, skip update file attributes.')
-        return
->>>>>>> 0735328f
-
 
     ##### Update date12 to drop
     if date12_to_rmv:
@@ -728,30 +638,18 @@
 
             k = readfile.read_attribute(File)['FILE_TYPE']
             # Update Mask File
-<<<<<<< HEAD
+
             if k == 'interferograms' and inps.update_aux:
-                print 'update mask file for input '+k+' file based on '+Modified_File
-=======
-            if k == 'interferograms':
                 print('update mask file for input '+k+' file based on '+Modified_File)
->>>>>>> 0735328f
                 inps.mask_file = 'mask.h5'
                 print('writing >>> '+inps.mask_file)
                 ut.nonzero_mask(Modified_File, inps.mask_file)
-<<<<<<< HEAD
-
             elif k == 'coherence' and inps.update_aux:
                 inps.coherence_file = Modified_File
-                print 'update average spatial coherence for input '+k+' file based on: '+Modified_File
-=======
-            elif k == 'coherence':
                 print('update average spatial coherence for input '+k+' file based on: '+Modified_File)
->>>>>>> 0735328f
                 outFile = 'averageSpatialCoherence.h5'
                 print('writing >>> '+outFile)
                 ut.temporal_average(Modified_File, outFile)
-<<<<<<< HEAD
-
                 # Touch spatial average txt file of coherence if it's existed
                 coh_spatialAverage_file = os.path.splitext(Modified_File)[0]+'_spatialAverage.txt'
                 if os.path.isfile(coh_spatialAverage_file):
@@ -770,25 +668,6 @@
 
     print 'Done.'
     return
-=======
-                Modified_CoherenceFile = Modified_File
-    
-        # Plot result
-        if inps.plot:
-            print('\nplot modified network and save to file.')
-            plotCmd = 'plot_network.py '+Modified_File+' --coherence '+Modified_CoherenceFile+' --nodisplay'
-            if inps.mask_file:
-                plotCmd += ' --mask '+inps.mask_file
-            print(plotCmd)
-            os.system(plotCmd)
-        
-        print('Done.')
-        return
-    else:
-        print('No new interferograms to drop, skip update.')
-        return
->>>>>>> 0735328f
-
 
 ########################################################################
 if __name__ == '__main__':
