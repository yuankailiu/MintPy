--- conflicted
+++ resolved
@@ -10,21 +10,15 @@
 import os
 import argparse
 import warnings
+import re
 
 import h5py
 import numpy as np
 
-<<<<<<< HEAD
-import _readfile as readfile
-import _writefile as writefile
-import _pysar_utilities as ut
-import _datetime as ptime
-=======
 import pysar.utils.datetime as ptime
 import pysar.utils.readfile as readfile
 import pysar.utils.writefile as writefile
 import pysar.utils.utils as ut
->>>>>>> c5ded81c
 
 
 ######################################## Sub Functions ############################################
@@ -58,12 +52,8 @@
 def multilook_attribute(atr_dict,lks_y,lks_x, print_msg=True):
     #####
     atr = dict()
-<<<<<<< HEAD
-    for key, value in list(atr_dict.items()):  atr[key] = str(value)
-=======
     for key, value in iter(atr_dict.items()):
         atr[key] = str(value)
->>>>>>> c5ded81c
   
     ##### calculate new data size
     length = int(atr['LENGTH'])
@@ -79,11 +69,7 @@
     atr['XMAX'] = str(width_mli-1)
     atr['YMAX'] = str(length_mli-1)
     if print_msg:
-<<<<<<< HEAD
-        print('update FILE_LENGTH, WIDTH, YMIN, YMAX, XMIN, XMAX')
-=======
         print('update LENGTH, WIDTH, YMIN, YMAX, XMIN, XMAX')
->>>>>>> c5ded81c
     
     try:
         atr['Y_STEP'] = str(lks_y*float(atr['Y_STEP']))
@@ -96,7 +82,7 @@
         if print_msg: print('update AZIMUTH/RANGE_PIXEL_SIZE')
     except: pass
 
-    if not 'Y_FIRST' in list(atr.keys()):
+    if not 'Y_FIRST' in atr.keys():
         try:
             atr['RLOOKS'] = str(int(atr['RLOOKS'])*lks_x)
             atr['ALOOKS'] = str(int(atr['ALOOKS'])*lks_y)
@@ -104,17 +90,6 @@
         except: pass
 
     try:
-<<<<<<< HEAD
-        atr['ref_y'] = str(int(int(atr['ref_y'])/lks_y))
-        atr['ref_x'] = str(int(int(atr['ref_x'])/lks_x))
-        if print_msg: print('update ref_y/x')
-    except: pass
-    try:
-        atr['subset_y0'] = str(int(int(atr['subset_y0'])/lks_y))
-        atr['subset_y1'] = str(int(int(atr['subset_y1'])/lks_y))
-        atr['subset_x0'] = str(int(int(atr['subset_x0'])/lks_x))
-        atr['subset_x1'] = str(int(int(atr['subset_x1'])/lks_x))
-=======
         atr['REF_Y'] = str(int(int(atr['REF_Y'])/lks_y))
         atr['REF_X'] = str(int(int(atr['REF_X'])/lks_x))
         if print_msg: print('update ref_y/x')
@@ -124,7 +99,6 @@
         atr['SUBSET_YMAX'] = str(int(int(atr['SUBSET_YMAX'])/lks_y))
         atr['SUBSET_XMIN'] = str(int(int(atr['SUBSET_XMIN'])/lks_x))
         atr['SUBSET_XMAX'] = str(int(int(atr['SUBSET_XMAX'])/lks_x))
->>>>>>> c5ded81c
         if print_msg: print('update subset_y0/y1/x0/x1')
     except: pass
 
@@ -138,15 +112,9 @@
     ## input file info
     atr = readfile.read_attribute(infile)
     k = atr['FILE_TYPE']
-<<<<<<< HEAD
-    print(('multilooking '+k+' file '+infile))
-    print(('number of looks in y / azimuth direction: %d' % lks_y))
-    print(('number of looks in x / range   direction: %d' % lks_x))
-=======
     print('multilooking '+k+' file '+infile)
     print('number of looks in y / azimuth direction: %d' % lks_y)
     print('number of looks in x / range   direction: %d' % lks_x)
->>>>>>> c5ded81c
 
     ## output file name
     if not outfile:
@@ -155,11 +123,7 @@
             outfile = os.path.splitext(infile)[0]+'_'+str(lks_y)+'alks_'+str(lks_x)+'rlks'+ext
         else:
             outfile = os.path.basename(infile)
-<<<<<<< HEAD
-    print(('writing >>> '+outfile))
-=======
     print('writing >>> '+outfile)
->>>>>>> c5ded81c
 
     ###############################################################################
     ## Read/Write multi-dataset files
@@ -174,11 +138,7 @@
 
         if k in ['interferograms','coherence','wrapped']:
             date12_list = ptime.list_ifgram2date12(epochList)
-<<<<<<< HEAD
-            print(('number of interferograms: '+str(len(epochList))))
-=======
             print('number of interferograms: '+str(len(epochList)))
->>>>>>> c5ded81c
             for i in range(epoch_num):
                 epoch = epochList[i]
                 data = h5[k][epoch].get(epoch)[:]
@@ -189,20 +149,12 @@
 
                 gg = group.create_group(epoch)
                 dset = gg.create_dataset(epoch, data=data_mli, compression='gzip')
-<<<<<<< HEAD
-                for key, value in list(atr_mli.items()):
-=======
                 for key, value in iter(atr_mli.items()):
->>>>>>> c5ded81c
                     gg.attrs[key] = value
                 prog_bar.update(i+1, suffix=date12_list[i])
 
         elif k == 'timeseries':
-<<<<<<< HEAD
-            print(('number of acquisitions: '+str(len(epochList))))
-=======
             print('number of acquisitions: '+str(len(epochList)))
->>>>>>> c5ded81c
             for i in range(epoch_num):
                 epoch = epochList[i]
                 data = h5[k].get(epoch)[:]
@@ -213,11 +165,7 @@
                 prog_bar.update(i+1, suffix=epoch)
             atr = h5[k].attrs
             atr_mli = multilook_attribute(atr,lks_y,lks_x)
-<<<<<<< HEAD
-            for key, value in list(atr_mli.items()):
-=======
             for key, value in iter(atr_mli.items()):
->>>>>>> c5ded81c
                 group.attrs[key] = value
 
         h5.close()
