#!/usr/bin/env python3
############################################################
# Program is part of PySAR v2.0                            #
# Copyright(c) 2017, Zhang Yunjun                          #
# Author:  Zhang Yunjun                                    #
############################################################


import sys

import h5py
import numpy as np

<<<<<<< HEAD
import _readfile as readfile
import _writefile as writefile
import _pysar_utilities as ut
import _datetime as ptime
=======
import pysar.utils.datetime as ptime
import pysar.utils.readfile as readfile
import pysar.utils.writefile as writefile
import pysar.utils.utils as ut
>>>>>>> c5ded81c


def usage():
    print('''
usage:  perp_baseline.py  timeseries_file   date  [outfile]

Generates perpendicular baseline (in Radar Coordinate) for each pixel
  with required attributes read from the h5 file

input arguments:
  timeseries_file : string, input file name/path
  epoch   : string, date in YYMMDD/YYYYMMDD format
  outfile : string, output file name/path for 2D incidence angle 
            calculated from file in radar coord

example:
  perp_baseline.py  timeseries.h5  20101020
    ''')
    return

def main(argv):
    try:
        File = argv[0]
        atr = readfile.read_attribute(File)
        epoch = argv[1]
    except:
        usage();  sys.exit(1)

    try:    outFile = argv[2]
    except: outFile = None
    
    # Calculate look angle
    pbase = ut.perp_baseline_timeseries(atr, dimension=1)

    if pbase.shape[1] == 1:
        print(pbase)
        return pbase
    
    k = atr['FILE_TYPE']
    width = int(atr['WIDTH'])
    length = int(atr['LENGTH'])
    
    h5 = h5py.File(File, 'r')
    epochList = sorted(h5[k].keys())
    epoch = ptime.yyyymmdd(epoch)
    epoch_idx = epochList.index(epoch)
    
    pbase_y = pbase[epoch_idx,:].reshape(length,1)
    pbase_xy = np.tile(pbase_y, (1, width))
    
    if not outFile:
        outFile = 'perpBaseline_'+epoch+'.h5'

<<<<<<< HEAD
    print(('writing >>> '+outFile))
    
=======
    print('writing >>> '+outFile)
>>>>>>> c5ded81c
    atr['FILE_TYPE'] = 'mask'
    atr['UNIT'] = 'm'
    writefile.write(pbase_xy, atr, outFile)
    return outFile

############################################################
if __name__ == '__main__':
    main(sys.argv[1:])




<|MERGE_RESOLUTION|>--- conflicted
+++ resolved
@@ -7,21 +7,15 @@
 
 
 import sys
+import os
 
 import h5py
 import numpy as np
 
-<<<<<<< HEAD
-import _readfile as readfile
-import _writefile as writefile
-import _pysar_utilities as ut
-import _datetime as ptime
-=======
 import pysar.utils.datetime as ptime
 import pysar.utils.readfile as readfile
 import pysar.utils.writefile as writefile
 import pysar.utils.utils as ut
->>>>>>> c5ded81c
 
 
 def usage():
@@ -75,12 +69,7 @@
     if not outFile:
         outFile = 'perpBaseline_'+epoch+'.h5'
 
-<<<<<<< HEAD
-    print(('writing >>> '+outFile))
-    
-=======
     print('writing >>> '+outFile)
->>>>>>> c5ded81c
     atr['FILE_TYPE'] = 'mask'
     atr['UNIT'] = 'm'
     writefile.write(pbase_xy, atr, outFile)
