--- conflicted
+++ resolved
@@ -20,12 +20,7 @@
     '''
     mission = None
 
-<<<<<<< HEAD
-    key_list = list(meta_dict.keys())
-    if 'mission' in key_list:
-=======
     if 'mission' in meta_dict.keys():
->>>>>>> c5ded81c
         value = meta_dict['mission'].lower()
     elif 'PLATFORM' in meta_dict.keys():
         value = meta_dict['PLATFORM'].lower()
