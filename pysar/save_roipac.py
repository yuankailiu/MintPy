--- conflicted
+++ resolved
@@ -12,16 +12,10 @@
 from numpy import pi
 import h5py
 
-<<<<<<< HEAD
 import pysar._readfile as readfile
 import pysar._writefile as writefile
 import pysar._datetime as ptime
 from pysar._readfile import multi_group_hdf5_file, multi_dataset_hdf5_file, single_dataset_hdf5_file
-=======
-import _readfile as readfile
-import _writefile as writefile
-import _datetime as ptime
->>>>>>> 0735328f
 
 
 ##############################################################################
@@ -73,21 +67,12 @@
         print('writing >>> '+outname)
         writefile.write(data,atr,outname)
 
-<<<<<<< HEAD
     elif k in multi_dataset_hdf5_file:
         dateList=h5file[k].keys() 
         ## Input
         if   len(sys.argv)==2:
-            print 'No input date specified >>> continue with the last date'
+            print('No input date specified >>> continue with the last date')
             dateList=h5file[k].keys()
-=======
-    elif k == 'timeseries':
-        dateList=list(h5file['timeseries'].keys()) 
-        ## Input
-        if   len(sys.argv)==2:
-            print('No input date specified >>> continue with the last date')
-            dateList=list(h5file['timeseries'].keys())
->>>>>>> 0735328f
             d=dateList[-1]
         elif len(sys.argv)==3:
             d=sys.argv[2]
@@ -101,19 +86,11 @@
         except: pass
 
         ## Data
-<<<<<<< HEAD
-        print 'reading '+d+' ... '
+        print('reading '+d+' ... ')
         data = h5file[k].get(d)[:]
         try:
-            print 'reading '+d_ref+' ... '
+            print('reading '+d_ref+' ... ')
             data_ref = h5file[k].get(d_ref)[:]
-=======
-        print('reading '+d+' ... ')
-        data = h5file['timeseries'].get(d)[:]
-        try:
-            print('reading '+d_ref+' ... ')
-            data_ref = h5file['timeseries'].get(d_ref)[:]
->>>>>>> 0735328f
             data = data - data_ref
         except: pass
         wvl=float(atr['WAVELENGTH'])
@@ -152,12 +129,7 @@
             print('No input date specified >>> continue with the last date')
 
         ## Read and Write
-<<<<<<< HEAD
-        print 'reading '+igram+' ... '
-=======
         print('reading '+igram+' ... ')
-        data = h5file[k][igram].get(igram)[:]
->>>>>>> 0735328f
         atr = dict(h5file[k][igram].attrs)
         data = h5file[k][igram].get(igram)[:]
         if k == 'interferograms':
