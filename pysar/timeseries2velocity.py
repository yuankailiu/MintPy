--- conflicted
+++ resolved
@@ -11,21 +11,17 @@
 
 import os
 import sys
+import time
+import datetime
 import argparse
 
 import numpy as np
 import h5py
 
-<<<<<<< HEAD
-import _datetime as ptime
-import _readfile as readfile
-import _writefile as writefile
-=======
 import pysar.utils.datetime as ptime
 import pysar.utils.readfile as readfile
 import pysar.utils.writefile as writefile
 import pysar.utils.utils as ut
->>>>>>> c5ded81c
 
 
 ############################################################################
@@ -41,11 +37,7 @@
 
     # 1. template_file
     if inps.template_file:
-<<<<<<< HEAD
-        print(('read option from template file: '+inps.template_file))
-=======
         print('read option from template file: '+inps.template_file)
->>>>>>> c5ded81c
         inps = read_template2inps(inps.template_file, inps)
 
     # 2. ex_date
@@ -60,46 +52,26 @@
             inps.ex_date += list(set(ex_date) - set(inps.ex_date))
         # delete dates not existed in input file
         inps.ex_date = list(set(inps.ex_date).intersection(date_list_all))
-<<<<<<< HEAD
-        print(('exclude date:'+str(inps.ex_date)))
-
-    # 3. min_date
-    if inps.min_date:
-        print(('start date: '+inps.min_date))
-=======
         print('exclude date:'+str(inps.ex_date))
 
     # 3. min_date
     if inps.min_date:
         print('start date: '+inps.min_date)
->>>>>>> c5ded81c
         yy_min = ptime.yyyymmdd2years(ptime.yyyymmdd(inps.min_date))
         for i in range(len(date_list_all)):
             date = date_list_all[i]
             if yy_list_all[i] < yy_min and date not in inps.ex_date:
-<<<<<<< HEAD
-                print(('  remove date: '+date))
-=======
                 print('  remove date: '+date)
->>>>>>> c5ded81c
                 inps.ex_date.append(date)
 
     # 4. max_date
     if inps.max_date:
-<<<<<<< HEAD
-        print(('end date: '+inps.max_date))
-=======
         print('end date: '+inps.max_date)
->>>>>>> c5ded81c
         yy_max = ptime.yyyymmdd2years(ptime.yyyymmdd(inps.max_date))
         for i in range(len(date_list_all)):
             date = date_list_all[i]
             if yy_list_all[i] > yy_max and date not in inps.ex_date:
-<<<<<<< HEAD
-                print(('  remove date: '+date))
-=======
                 print('  remove date: '+date)
->>>>>>> c5ded81c
                 inps.ex_date.append(date)
 
     return inps.ex_date
@@ -128,10 +100,6 @@
     if not inps:
         inps = cmdLineParse()
     template = readfile.read_template(template_file)
-<<<<<<< HEAD
-    key_list = list(template.keys())
-=======
->>>>>>> c5ded81c
 
     # Read template option
     prefix = 'pysar.velocity.'
@@ -212,11 +180,7 @@
     #print '\n********** Inversion: Time Series to Velocity ***********'
     atr = readfile.read_attribute(inps.timeseries_file)
     k = atr['FILE_TYPE']
-<<<<<<< HEAD
-    print(('input '+k+' file: '+inps.timeseries_file))
-=======
     print('input '+k+' file: '+inps.timeseries_file)
->>>>>>> c5ded81c
     if not k == 'timeseries':
         sys.exit('ERROR: input file is not timeseries!') 
     h5file = h5py.File(inps.timeseries_file)
@@ -225,11 +189,7 @@
     ## Date Info
     dateListAll = sorted(h5file[k].keys())
     print('--------------------------------------------')
-<<<<<<< HEAD
-    print(('Dates from input file: '+str(len(dateListAll))))
-=======
     print('Dates from input file: '+str(len(dateListAll)))
->>>>>>> c5ded81c
     print(dateListAll)
 
     inps.ex_date = get_exclude_date(inps, dateListAll)
@@ -239,11 +199,7 @@
     if len(dateList) == len(dateListAll):
         print('using all dates to calculate the velocity')
     else:
-<<<<<<< HEAD
-        print(('Dates used to estimate the velocity: '+str(len(dateList))))
-=======
         print('Dates used to estimate the velocity: '+str(len(dateList)))
->>>>>>> c5ded81c
         print(dateList)
     print('--------------------------------------------')
 
@@ -260,11 +216,7 @@
     B_inv = np.array(B_inv, np.float32)
 
     # Loading timeseries
-<<<<<<< HEAD
-    print(("Loading time series file: "+inps.timeseries_file+' ...'))
-=======
     print("Loading time series file: "+inps.timeseries_file+' ...')
->>>>>>> c5ded81c
     width = int(atr['WIDTH'])
     length = int(atr['LENGTH'])
     dateNum = len(dateList)
@@ -315,17 +267,6 @@
     # File Writing
     print('--------------------------------------')
     atr['FILE_TYPE'] = 'velocity'
-<<<<<<< HEAD
-    print(('writing >>> '+inps.outfile))
-    writefile.write(velocity, atr, inps.outfile)
-    
-    #atr['FILE_TYPE'] = 'rmse'
-    print(('writing >>> '+inps.outfile_rmse))
-    writefile.write(rmse, atr, inps.outfile_rmse)
-    
-    #atr['FILE_TYPE'] = 'rmse'
-    print(('writing >>> '+inps.outfile_std))
-=======
     print('writing >>> '+inps.outfile)
     writefile.write(velocity, atr, inps.outfile)
     
@@ -335,7 +276,6 @@
     
     #atr['FILE_TYPE'] = 'rmse'
     print('writing >>> '+inps.outfile_std)
->>>>>>> c5ded81c
     writefile.write(std, atr, inps.outfile_std)
 
     print('Done.\n')
